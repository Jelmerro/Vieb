/*
* Vieb - Vim Inspired Electron Browser
* Copyright (C) 2019-2023 Jelmer van Arnhem
*
* This program is free software: you can redistribute it and/or modify
* it under the terms of the GNU General Public License as published by
* the Free Software Foundation, either version 3 of the License, or
* (at your option) any later version.
*
* This program is distributed in the hope that it will be useful,
* but WITHOUT ANY WARRANTY; without even the implied warranty of
* MERCHANTABILITY or FITNESS FOR A PARTICULAR PURPOSE.  See the
* GNU General Public License for more details.
*
* You should have received a copy of the GNU General Public License
* along with this program.  If not, see <https://www.gnu.org/licenses/>.
*/
"use strict"

const {ipcRenderer} = require("electron")
const {
    specialChars,
    joinPath,
    notify,
    isUrl,
    stringToUrl,
    appData,
    expandPath,
    isFile,
    isDir,
    readFile,
    writeFile,
    writeJSON,
    pathExists,
    pathToSpecialPageName,
    appConfig,
    userAgentTemplated,
    isValidIntervalValue
} = require("../util")
const {
    listTabs,
    listPages,
    currentTab,
    currentPage,
    updateGuiVisibility,
    getMouseConf,
    tabForPage,
    listReadyPages
} = require("./common")

const mouseFeatures = [
    "pageininsert",
    "pageoutsideinsert",
    "switchtab",
    "history",
    "guiontop",
    "newtab",
    "closetab",
    "menupage",
    "menusuggest",
    "menuvieb",
    "modeselector",
    "movepointer",
    "notification",
    "follow",
    "toinsert",
    "toexplore",
    "url",
    "leaveinput",
    "leaveinsert",
    "suggestselect",
    "scrollsuggest",
    "scrollzoom",
    "scrolltabs",
    "screenshotframe"
]
const defaultSettings = {
    /** @type {"off"|"static"|"update"|"custom"} */
    "adblocker": "static",
<<<<<<< HEAD
    "bookmarksfile": "bookmarks",
=======
    /** @type {"none"|"clearonquit"|"full"} */
>>>>>>> 2a2e7d7a
    "cache": "clearonquit",
    "clearcookiesonquit": false,
    "cleardownloadsoncompleted": false,
    "cleardownloadsonquit": false,
    "clearhistoryinterval": "none",
    "clearlocalstorageonquit": false,
    "closablepinnedtabs": false,
    /** @type {"all"|"persistall"|"useronly"|"persistuseronly"|"none"} */
    "commandhist": "persistuseronly",
    "containercolors": "temp\\d+~#ff0",
    "containerkeeponreopen": true,
    "containernames": "",
    "containernewtab": "s:usecurrent",
    /** @type {"automatic"|"always"|"never"} */
    "containershowname": "automatic",
    "containersplitpage": "s:usecurrent",
    "containerstartuppage": "main",
    "countlimit": 100,
    "darkreader": false,
    "darkreaderbg": "#181a1b",
    "darkreaderblocklist": "",
    "darkreaderbrightness": 100,
    "darkreadercontrast": 100,
    "darkreaderfg": "#e8e6e3",
    "darkreadergrayscale": 0,
    /** @type {"dark"|"light"} */
    "darkreadermode": "dark",
    "darkreaderscope": "page",
    "darkreadersepia": 0,
    "darkreadertextstroke": 0,
    /** @type {"window"|"split"|"vsplit"|"tab"} */
    "devtoolsposition": "window",
    /** @type {"show"|"notifyshow"|"block"|"notifyblock"} */
    "dialogalert": "notifyblock",
    /** @type {(
     *   "show"|"notifyshow"|"block"|"notifyblock"|"allow"|"notifyallow"
     * )} */
    "dialogconfirm": "notifyblock",
    /** @type {"show"|"notifyshow"|"block"|"notifyblock"} */
    "dialogprompt": "notifyblock",
    /** @type {"automatic"|"confirm"|"ask"|"block"} */
    "downloadmethod": "automatic",
    "downloadpath": "",
    /** @type {"keep"|"encode"|"decode"|"spacesonly"|"nospaces"} */
    "encodeurlcopy": "nospaces",
    /** @type {"keep"|"encode"|"decode"|"spacesonly"|"nospaces"} */
    "encodeurlext": "nospaces",
    /** @type {"persist"|"session"|"none"} */
    "explorehist": "persist",
    "externalcommand": "",
    /** @type {(
     *   "disabled"|"nocache"|"session"|"1day"|"5day"|"30day"|"forever"
     * )} */
    "favicons": "session",
    "favoritepages": "",
    /** @type {"all"|"alpha"|"alphanum"|"dvorakhome"
     * |"numbers"|"qwertyhome"|"custom:${string}"} */
    "followchars": "alpha",
    "followelement": "url,onclick,inputs-insert,inputs-click,media,image,other",
    "followelementpointer":
        "url,onclick,inputs-insert,inputs-click,media,image,other",
    /** @type {"filter"|"exit"|"nothing"} */
    "followfallbackaction": "filter",
    /** @type {("center"|"cornertopleft"|"cornertopright"|"cornerbottomright"|
     * "cornerbottomleft"|"outsidetopleft"|"outsidetopcenter"|
     * "outsidetopright"|"outsiderighttop"|"outsiderightcenter"|
     * "outsiderightbottom"|"outsidebottomright"|"outsidebottomcenter"|
     * "outsidebottomleft"|"outsideleftbottom"|"outsideleftcenter"|
     * "outsidelefttop"|"insidetopleft"|"insidetopcenter"|"insidetopright"|
     * "insiderightcenter"|"insidebottomright"|"insidebottomcenter"|
     * "insidebottomleft"|"insideleftcenter"
     * )} */
    "followlabelposition": "outsiderighttop",
    "follownewtabswitch": true,
    "guifontsize": 14,
    /** @type {"always"|"onupdate"|"oninput"|"never"} */
    "guifullscreennavbar": "oninput",
    /** @type {"always"|"onupdate"|"never"} */
    "guifullscreentabbar": "onupdate",
    "guihidetimeout": 2000,
    /** @type {"always"|"onupdate"|"oninput"|"never"} */
    "guinavbar": "always",
    "guiscrollbar": "always",
    /** @type {"always"|"onupdate"|"never"} */
    "guitabbar": "always",
    "historyperpage": 100,
    "ignorecase": true,
    "incsearch": true,
    /** @type {"rememberstart"|"rememberend"|"alwaysstart"|"alwaysend"} */
    "inputfocusalignment": "rememberend",
    "keeprecentlyclosed": true,
    "mapsuggest": 9000000000000000,
    /** @type {"bottomright"|"bottomleft"|"topright"|"topleft"} */
    "mapsuggestposition": "topright",
    /** @type {import("./tabs").tabPosition} */
    "markposition": "newtab",
    /** @type {import("./tabs").tabPosition | "default"} */
    "markpositionshifted": "default",
    "maxmapdepth": 10,
    /** @type {"always"|"globalasneeded"|"elementasneeded"|"never"} */
    "menupage": "elementasneeded",
    /** @type {"both"|"explore"|"command"|"never"} */
    "menusuggest": "both",
    /** @type {"both"|"navbar"|"tabbar"|"never"} */
    "menuvieb": "both",
    "mintabwidth": 28,
    "modifiers": "Ctrl,Shift,Alt,Meta,NumLock,CapsLock,ScrollLock",
    "mouse": "all",
    /** @type {"nothing"|"drag"} */
    "mousedisabledbehavior": "nothing",
    "mousefocus": false,
    "mousenewtabswitch": true,
    /** @type {"activate"|"onswitch"|"never"} */
    "mousevisualmode": "onswitch",
    /** @type {"always"|"largeonly"|"smallonly"|"never"} */
    "nativenotification": "never",
    /** @type {"system"|"dark"|"light"} */
    "nativetheme": "system",
    "newtaburl": "",
    "notificationduration": 6000,
    /** @type {"all"|"allowed"|"blocked"|"silent"|"none"} */
    "notificationforpermissions": "silent",
    /** @type {"all"|"errors"|"none"} */
    "notificationforsystemcommands": "errors",
    "notificationlimitsmall": 3,
    /** @type {"bottomright"|"bottomleft"|"topright"|"topleft"} */
    "notificationposition": "bottomright",
    /** @type {"view"|"block"|"download"|"external"} */
    "pdfbehavior": "download",
    /** @type {"block"|"ask"|"allow"} */
    "permissioncamera": "block",
    /** @type {"block"|"ask"|"allow"} */
    "permissioncertificateerror": "block",
    /** @type {"block"|"ask"|"allow"} */
    "permissionclipboardread": "block",
    /** @type {"block"|"ask"|"allow"} */
    "permissionclipboardwrite": "allow",
    /** @type {"block"|"ask"|"allow"} */
    "permissionclosepage": "allow",
    /** @type {"block"|"ask"} */
    "permissiondisplaycapture": "block",
    /** @type {"block"|"ask"|"allow"} */
    "permissionfullscreen": "allow",
    /** @type {"block"|"ask"|"allow"} */
    "permissiongeolocation": "block",
    /** @type {"block"|"ask"|"allow"} */
    "permissionhid": "block",
    /** @type {"block"|"ask"|"allow"|"allowfull"} */
    "permissionmediadevices": "block",
    /** @type {"block"|"ask"|"allow"} */
    "permissionmicrophone": "block",
    /** @type {"block"|"ask"|"allow"} */
    "permissionmidi": "block",
    /** @type {"block"|"ask"|"allow"} */
    "permissionmidisysex": "block",
    /** @type {"block"|"ask"|"allow"} */
    "permissionnotifications": "block",
    /** @type {"block"|"ask"|"allow"} */
    "permissionopenexternal": "ask",
    /** @type {"block"|"ask"|"allow"} */
    "permissionpersistentstorage": "block",
    /** @type {"block"|"ask"|"allow"} */
    "permissionpointerlock": "block",
    "permissionsallowed": "",
    "permissionsasked": "",
    "permissionsblocked": "",
    /** @type {"block"|"ask"|"allow"} */
    "permissionscreenwakelock": "block",
    /** @type {"block"|"ask"|"allow"} */
    "permissionsensors": "block",
    /** @type {"block"|"allow"} */
    "permissionserial": "block",
    /** @type {"block"|"ask"|"allow"} */
    "permissionunknown": "block",
    /** @type {"block"|"allow"} */
    "permissionusb": "block",
    /** @type {"domain"|"url"} */
    "pointerposlocalid": "domain",
    /** @type {"casing"|"local"|"global"} */
    "pointerpostype": "casing",
    "quickmarkpersistence": "scroll,marks,pointer",
    "quitonlasttabclose": false,
    "redirects": "https?://(www\\.)?google\\.com(\\.\\w+)?/amp/s/amp\\.(.*)"
        + "~https://$3",
    "redirecttohttp": false,
    "reloadtaboncrash": false,
    /** @type {"always"|"special"|"newtab"|"never"} */
    "replacespecial": "special",
    /** @type {"always"|"newtab"|"never"} */
    "replacestartup": "never",
    "requestheaders": "",
    "requesttimeout": 20000,
    "resourcesallowed": "",
    "resourcesblocked": "",
    "resourcetypes": "object,script,media,image,"
        + "stylesheet,font,xhr,ping,websocket",
    /** @type {"all"|"pinned"|"regular"|"none"} */
    "restoretabs": "all",
    "restorewindowmaximize": true,
    "restorewindowposition": true,
    "restorewindowsize": true,
    /** @type {"domain"|"url"} */
    "scrollposlocalid": "domain",
    /** @type {"casing"|"local"|"global"} */
    "scrollpostype": "casing",
    /** @type {"global"|"local"|"both"} */
    "searchemptyscope": "global",
    "searchengine": "https://duckduckgo.com/?kae=d&kav=1&ko=1&q=%s&ia=web",
    /** @type {"left"|"center"|"right"} */
    "searchpointeralignment": "left",
    /** @type {"global"|"local"|"inclocal"} */
    "searchscope": "global",
    "searchwords": "",
    "shell": "",
    "showcmd": true,
    "smartcase": true,
    "spell": true,
    "spelllang": "system",
    "splitbelow": false,
    "splitright": false,
    "sponsorblock": false,
    "sponsorblockcategories": "sponsor~lime,intro~cyan,outro~blue,"
        + "interaction~red,selfpromo~yellow,music_offtopic",
    "startuppages": "",
    "storenewvisits": "pages",
<<<<<<< HEAD
    "suggestbookmarks": "",
=======
    "suggestbouncedelay": 100,
>>>>>>> 2a2e7d7a
    "suggestcommands": 9000000000000000,
    "suggestorder": "history,searchword,file",
    "suggesttopsites": 10,
    "suspendbackgroundtab": true,
    /** @type {"all"|"regular"|"none"} */
    "suspendonrestore": "regular",
    "suspendplayingtab": false,
    "suspendtimeout": 0,
    /** @type {"left"|"right"|"previous"} */
    "tabclosefocus": "left",
    "tabcycle": true,
    /** @type {"left"|"right"|"start"|"end"} */
    "tabnewposition": "right",
    /** @type {"always"|"background"|"never"} */
    "tabopenmuted": "never",
    /** @type {"hidden"|"scroll"|"wrap"} */
    "taboverflow": "scroll",
    /** @type {"always"|"remember"|"never"} */
    "tabreopenmuted": "remember",
    /** @type {"left"|"right"|"previous"} */
    "tabreopenposition": "right",
    "timeout": true,
    "timeoutlen": 2000,
    /** @type {"auto"|"deepl"|"libretranslate"} */
    "translateapi": "auto",
    "translatekey": "",
    "translatelang": "en-us",
    "translateurl": "https://api-free.deepl.com/v2/",
    "useragent": "",
    "userscript": false,
    "userscriptscope": "page",
    "userstyle": false,
    "userstylescope": "page",
    "vimcommand": "gvim",
    "windowtitle": "%app - %title"
}
/** @type {typeof defaultSettings} */
let allSettings = JSON.parse(JSON.stringify(defaultSettings))
const defaultErwicSettings = {
    "containernewtab": "s:external",
    "containerstartuppage": "s:usematching",
    "permissioncamera": "allow",
    "permissiondisplaycapture": "ask",
    "permissionmediadevices": "allowfull",
    "permissionmicrophone": "allow",
    "permissionnotifications": "allow"
}
const freeText = [
    "downloadpath",
    "externalcommand",
<<<<<<< HEAD
    "vimcommand",
    "windowtitle",
    "bookmarksfile"
=======
    "shell",
    "translatekey",
    "vimcommand",
    "windowtitle"
>>>>>>> 2a2e7d7a
]
const listLike = [
    "containercolors",
    "containernames",
    "darkreaderscope",
    "favoritepages",
    "followelement",
    "followelementpointer",
    "modifiers",
    "mouse",
    "permissionsallowed",
    "permissionsasked",
    "permissionsblocked",
    "quickmarkpersistence",
    "redirects",
    "requestheaders",
    "resourcesallowed",
    "resourcesblocked",
    "searchengine",
    "searchwords",
    "spelllang",
    "sponsorblockcategories",
    "startuppages",
    "storenewvisits",
<<<<<<< HEAD
    "suggestbookmarks",
    "suggestorder"
=======
    "suggestorder",
    "resourcetypes",
    "userscriptscope",
    "userstylescope"
>>>>>>> 2a2e7d7a
]
const listLikeTilde = [
    "useragent",
    "darkreaderblocklist"
]
const validOptions = {
    "adblocker": ["off", "static", "update", "custom"],
    "cache": ["none", "clearonquit", "full"],
    "commandhist": ["all", "persistall", "useronly", "persistuseronly", "none"],
    "containershowname": ["automatic", "always", "never"],
    "darkreadermode": ["dark", "light"],
    "devtoolsposition": ["window", "split", "vsplit", "tab"],
    "dialogalert": ["show", "notifyshow", "block", "notifyblock"],
    "dialogconfirm": [
        "show", "notifyshow", "block", "notifyblock", "allow", "notifyallow"
    ],
    "dialogprompt": ["show", "notifyshow", "block", "notifyblock"],
    "downloadmethod": ["automatic", "confirm", "ask", "block"],
    "encodeurlcopy": ["keep", "encode", "decode", "spacesonly", "nospaces"],
    "encodeurlext": ["keep", "encode", "decode", "spacesonly", "nospaces"],
    "explorehist": ["persist", "session", "none"],
    "favicons": [
        "disabled", "nocache", "session", "1day", "5day", "30day", "forever"
    ],
    "followfallbackaction": ["filter", "exit", "nothing"],
    "followlabelposition": [
        "center",
        "cornertopleft",
        "cornertopright",
        "cornerbottomright",
        "cornerbottomleft",
        "outsidetopleft",
        "outsidetopcenter",
        "outsidetopright",
        "outsiderighttop",
        "outsiderightcenter",
        "outsiderightbottom",
        "outsidebottomright",
        "outsidebottomcenter",
        "outsidebottomleft",
        "outsideleftbottom",
        "outsideleftcenter",
        "outsidelefttop",
        "insidetopleft",
        "insidetopcenter",
        "insidetopright",
        "insiderightcenter",
        "insidebottomright",
        "insidebottomcenter",
        "insidebottomleft",
        "insideleftcenter"
    ],
    "guifullscreennavbar": ["always", "onupdate", "oninput", "never"],
    "guifullscreentabbar": ["always", "onupdate", "never"],
    "guinavbar": ["always", "onupdate", "oninput", "never"],
    "guiscrollbar": ["always", "onscroll", "onmove", "never"],
    "guitabbar": ["always", "onupdate", "never"],
    "inputfocusalignment": [
        "rememberstart", "rememberend", "alwaysstart", "alwaysend"
    ],
    "mapsuggestposition": ["bottomright", "bottomleft", "topright", "topleft"],
    "markposition": [
        "open",
        "newtab",
        "copy",
        "download",
        "split",
        "vsplit",
        "external",
        "search"
    ],
    "markpositionshifted": [
        "default",
        "open",
        "newtab",
        "copy",
        "download",
        "split",
        "vsplit",
        "external",
        "search"
    ],
    "menupage": ["always", "globalasneeded", "elementasneeded", "never"],
    "menusuggest": ["both", "explore", "command", "never"],
    "menuvieb": ["both", "navbar", "tabbar", "never"],
    "mousedisabledbehavior": ["nothing", "drag"],
    "mousevisualmode": ["activate", "onswitch", "never"],
    "nativenotification": ["always", "largeonly", "smallonly", "never"],
    "nativetheme": ["system", "dark", "light"],
    "notificationforpermissions": [
        "all", "allowed", "blocked", "silent", "none"
    ],
    "notificationforsystemcommands": ["all", "errors", "none"],
    "notificationposition": [
        "bottomright", "bottomleft", "topright", "topleft"
    ],
    "pdfbehavior": ["view", "block", "download", "external"],
    "permissioncamera": ["block", "ask", "allow"],
    "permissioncertificateerror": ["block", "ask", "allow"],
    "permissionclipboardread": ["block", "ask", "allow"],
    "permissionclipboardwrite": ["block", "ask", "allow"],
    "permissionclosepage": ["block", "allow"],
    "permissiondisplaycapture": ["block", "ask"],
    "permissionfullscreen": ["block", "ask", "allow"],
    "permissiongeolocation": ["block", "ask", "allow"],
    "permissionhid": ["block", "allow"],
    "permissionmediadevices": ["block", "ask", "allow", "allowfull"],
    "permissionmicrophone": ["block", "ask", "allow"],
    "permissionmidi": ["block", "ask", "allow"],
    "permissionmidisysex": ["block", "ask", "allow"],
    "permissionnotifications": ["block", "ask", "allow"],
    "permissionopenexternal": ["block", "ask", "allow"],
    "permissionpersistentstorage": ["block", "ask", "allow"],
    "permissionpointerlock": ["block", "ask", "allow"],
    "permissionscreenwakelock": ["block", "ask", "allow"],
    "permissionsensors": ["block", "ask", "allow"],
    "permissionserial": ["block", "allow"],
    "permissionunknown": ["block", "ask", "allow"],
    "permissionusb": ["block", "allow"],
    "pointerposlocalid": ["domain", "url"],
    "pointerpostype": ["casing", "local", "global"],
    "replacespecial": ["always", "special", "newtab", "never"],
    "replacestartup": ["always", "newtab", "never"],
    "restoretabs": ["all", "pinned", "regular", "none"],
    "scrollposlocalid": ["domain", "url"],
    "scrollpostype": ["casing", "local", "global"],
    "searchemptyscope": ["global", "local", "both"],
    "searchpointeralignment": ["left", "center", "right"],
    "searchscope": ["global", "local", "inclocal"],
    "suspendonrestore": ["all", "regular", "none"],
    "tabclosefocus": ["left", "right", "previous"],
    "tabnewposition": ["left", "right", "start", "end"],
    "tabopenmuted": ["always", "background", "never"],
    "taboverflow": ["hidden", "scroll", "wrap"],
    "tabreopenmuted": ["always", "remember", "never"],
    "tabreopenposition": ["left", "right", "previous"],
    "translateapi": ["auto", "deepl", "libretranslate"],
    "translatelang": [
        "ar",
        "az",
        "bg",
        "cs",
        "da",
        "de",
        "el",
        "en",
        "en-gb",
        "en-us",
        "eo",
        "es",
        "et",
        "fa",
        "fi",
        "fr",
        "ga",
        "he",
        "hi",
        "hu",
        "id",
        "it",
        "ja",
        "ko",
        "lt",
        "lv",
        "nl",
        "pl",
        "pt",
        "pt-br",
        "pt-pt",
        "ro",
        "ru",
        "sk",
        "sl",
        "sv",
        "tr",
        "uk",
        "zh"
    ]
}
const numberRanges = {
    "countlimit": [0, 10000],
    "darkreaderbrightness": [0, 200],
    "darkreadercontrast": [0, 200],
    "darkreadergrayscale": [0, 100],
    "darkreadersepia": [0, 100],
    "darkreadertextstroke": [0, 1],
    "guifontsize": [1, 300],
    "guihidetimeout": [0, 9000000000000000],
    "historyperpage": [1, 9000000000000000],
    "mapsuggest": [0, 9000000000000000],
    "maxmapdepth": [1, 40],
    "mintabwidth": [0, 9000000000000000],
    "notificationduration": [0, 9000000000000000],
    "notificationlimitsmall": [0, 9000000000000000],
    "requesttimeout": [0, 9000000000000000],
    "suggestbouncedelay": [0, 10000],
    "suggestcommands": [0, 9000000000000000],
    "suggesttopsites": [0, 9000000000000000],
    "suspendtimeout": [0, 9000000000000000],
    "timeoutlen": [0, 9000000000000000]
}
/** @type {(keyof typeof defaultSettings)[]} */
const acceptsIntervals = ["clearhistoryinterval"]
/** @type {(keyof typeof defaultSettings)[]} */
const acceptsInvertedIntervals = []
let customStyling = ""
/** @type {(keyof typeof defaultSettings)[]} */
const downloadSettings = [
    "downloadmethod",
    "downloadpath",
    "cleardownloadsonquit",
    "cleardownloadsoncompleted"
]
const containerSettings = [
    "containernewtab", "containersplitpage", "containerstartuppage"
]
/** @type {string[]} */
let spelllangs = []

const init = () => {
    loadFromDisk()
<<<<<<< HEAD
    updateDownloadSettings()
    updateBookmarkSettings()
    updatePermissionSettings()
    updateWebviewSettings()
    updateMouseSettings()
=======
>>>>>>> 2a2e7d7a
    ipcRenderer.invoke("list-spelllangs").then(langs => {
        spelllangs = langs || []
        spelllangs.push("system")
        if (!isValidSetting("spelllang", allSettings.spelllang)) {
            set("spelllang", "system")
        }
        ipcRenderer.send("set-spelllang", allSettings.spelllang)
    })
    ipcRenderer.on("set-permission", (_, name, value) => set(name, value))
    ipcRenderer.on("notify", (_, message, type, clickAction) => {
        if (getMouseConf("notification")) {
            if (clickAction?.type === "download-success") {
                clickAction.func = () => ipcRenderer.send(
                    "open-download", clickAction.path)
            }
        }
        notify(message, type, clickAction)
    })
    ipcRenderer.on("main-error", (_, ex) => console.error(ex))
    ipcRenderer.send("create-session", `persist:main`,
        allSettings.adblocker, allSettings.cache !== "none")
}

/**
 * Check if an option is considered a valid one, only checks at all if an enum.
 * @param {keyof typeof validOptions} setting
 * @param {string} value
 */
const checkOption = (setting, value) => {
    const optionList = JSON.parse(JSON.stringify(validOptions[setting]))
    if (optionList) {
        const valid = optionList.includes(value)
        if (!valid) {
            const lastOption = optionList.pop()
            let text = `'${optionList.join("', '")}' or '${lastOption}'`
            if (optionList.length === 0) {
                text = `'${lastOption}'`
            }
            notify(`The value of setting '${setting}' can only be one of:`
                + ` ${text}`, "warn")
        }
        return valid
    }
    return false
}

/**
 * Check if an option is considered a valid value for a number setting.
 * @param {keyof typeof numberRanges} setting
 * @param {number} value
 */
const checkNumber = (setting, value) => {
    const numberRange = numberRanges[setting]
    if (numberRange[0] > value || numberRange[1] < value) {
        notify(`The value of setting '${setting}' must be between `
            + `${numberRange[0]} and ${numberRange[1]}`, "warn")
        return false
    }
    return true
}

/**
 * Check if other more advanced settings are configured correctly.
 * @param {string} setting
 * @param {number | string | boolean} value
 */
const checkOther = (setting, value) => {
    // Special cases
    if (setting === "clearhistoryinterval") {
        if (typeof value !== "string") {
            return false
        }
        const valid = ["session", "none"].includes(value)
            || isValidIntervalValue(value)
        if (!valid) {
            notify("clearhistoryinterval can only be set to none, session or "
                + "a valid interval, such as 1day or 3months", "warn")
        }
        return valid
    }
    if (containerSettings.includes(setting)) {
        if (typeof value !== "string") {
            return false
        }
        const specialNames = ["s:usematching", "s:usecurrent"]
        if (setting !== "containersplitpage") {
            specialNames.push("s:replacematching", "s:replacecurrent")
        }
        if (setting === "containernewtab") {
            specialNames.push("s:external")
        }
        if (value.startsWith("s:")) {
            if (specialNames.includes(value)) {
                return true
            }
            const lastName = specialNames.pop()
            const text = `'${specialNames.join("', '")}' or '${lastName}'`
            notify(
                `Special container name for '${setting}' can only be one of:`
                + ` ${text}`, "warn")
            return false
        }
        const simpleValue = value.replace("%n", "valid").replace(/_/g, "")
        if (simpleValue.match(specialChars)) {
            notify(
                "No special characters besides underscores are allowed in the "
                + `name of a container, invalid ${setting}: ${value}`, "warn")
            return false
        }
    }
    if (setting === "containercolors") {
        if (typeof value !== "string") {
            return false
        }
        for (const colorMatch of value.split(",").filter(c => c.trim())) {
            if ((colorMatch.match(/~/g) || []).length !== 1) {
                notify(`Invalid ${setting} entry: ${colorMatch}\n`
                    + "Entries must have exactly one ~ to separate the "
                    + "name regular expression and color name/hex", "warn")
                return false
            }
            const [match, color] = colorMatch.split("~")
            try {
                RegExp(match)
            } catch {
                notify(
                    `Invalid regular expression in containercolors: ${match}`,
                    "warn")
                return false
            }
            const {style} = document.createElement("div")
            style.color = "white"
            style.color = color
            if (style.color === "white" && color !== "white" || !color) {
                notify("Invalid color, must be a valid color name or hex"
                    + `, not: ${color}`, "warn")
                return false
            }
        }
    }
    if (setting === "containernames") {
        if (typeof value !== "string") {
            return false
        }
        for (const containerMatch of value.split(",").filter(c => c.trim())) {
            if (![1, 2].includes((containerMatch.match(/~/g) || []).length)) {
                notify(`Invalid ${setting} entry: ${containerMatch}\n`
                    + "Entries must have one or two ~ to separate the "
                    + "regular expression, container name and newtab param",
                "warn")
                return false
            }
            const [match, container, newtabParam] = containerMatch.split("~")
            if (newtabParam && newtabParam !== "newtab") {
                notify(`Invalid containernames newtab param: ${containerMatch}`,
                    "warn")
                return false
            }
            try {
                RegExp(match)
            } catch {
                notify(
                    `Invalid regular expression in containernames: ${match}`,
                    "warn")
                return false
            }
            const simpleValue = container.replace("%n", "valid").replace(/_/g, "")
            if (simpleValue.match(specialChars)) {
                notify(
                    "No special characters besides underscores are allowed in "
                    + `the name of a container, invalid ${setting}: ${value}`,
                    "warn")
                return false
            }
        }
    }
    if (setting === "darkreaderfg" || setting === "darkreaderbg") {
        if (typeof value !== "string") {
            return false
        }
        const {style} = document.createElement("div")
        style.color = "white"
        style.color = value
        if (style.color === "white" && value !== "white" || !value) {
            notify("Invalid color, must be a valid color name or hex"
                    + `, not: ${value}`, "warn")
            return false
        }
    }
    if (setting === "darkreaderblocklist") {
        if (typeof value !== "string") {
            return false
        }
        for (const match of value.split("~").filter(c => c.trim())) {
            try {
                RegExp(match)
            } catch {
                notify(`Invalid regular expression in ${setting}: ${match}`,
                    "warn")
                return false
            }
        }
    }
    const scopeConf = ["darkreaderscope", "userscriptscope", "userstylescope"]
    if (scopeConf.includes(setting)) {
        if (typeof value !== "string") {
            return false
        }
        for (const match of value.split(",").filter(c => c.trim())) {
            if (!["file", "page", "special"].includes(match)) {
                notify(`Invalid value '${match}' in ${setting}, `
                    + "must be one of: file, page or special", "warn")
                return false
            }
        }
    }
    if (setting === "downloadpath") {
        if (typeof value !== "string") {
            return false
        }
        const expandedPath = expandPath(value)
        if (value && !pathExists(expandedPath)) {
            notify("The download path does not exist", "warn")
            return false
        }
        if (value && !isDir(expandedPath)) {
            notify("The download path is not a directory", "warn")
            return false
        }
    }
    if (setting === "favoritepages") {
        if (typeof value !== "string") {
            return false
        }
        for (const page of value.split(",").filter(p => p.trim())) {
            if (!isUrl(page)) {
                notify(`Invalid URL passed to favoritepages: ${page}`, "warn")
                return false
            }
        }
    }
    if (setting === "followchars") {
        if (typeof value !== "string") {
            return false
        }
        const ok = [
            "all",
            "alpha",
            "alphanum",
            "dvorakhome",
            "numbers",
            "qwertyhome"
        ]
        if (!ok.includes(value) && !value.startsWith("custom:")) {
            notify(`Invalid value: ${value}, `
               + `must be any of: alpha, alphanum, dvorakhome, numbers,
                  qwertyhome, or a custom list starting with 'custom:'`, "warn")
            return false
        }
        if (value.startsWith("custom:")) {
            const chars = value.replace("custom:", "").split("")
            if (chars.length < 2) {
                notify("A minimum of two characters is required", "warn")
                return
            }
            if (new Set(chars).size < chars.length) {
                notify("All characters must be unique, no duplicates", "warn")
                return
            }
        }
    }
    if (setting.startsWith("followelement")) {
        if (typeof value !== "string") {
            return false
        }
        const ok = [
            "url",
            "onclick",
            "inputs-insert",
            "inputs-click",
            "media",
            "image",
            "other"
        ]
        for (const element of value.split(",").filter(e => e.trim())) {
            if (!ok.includes(element)) {
                notify(`Invalid element type passed: ${element}, `
                   + `must be any combination of: url, onclick,
                      inputs-insert, inputs-click or other`, "warn")
                return false
            }
        }
    }
    if (setting === "modifiers") {
        if (typeof value !== "string") {
            return false
        }
        const {keyNames} = require("./input")
        for (const name of value.split(",").filter(n => n.trim())) {
            if (name.length > 1
                && !keyNames.some(key => key.vim.includes(name))) {
                notify(`Key name '${name}' is not recognized as a valid key`,
                    "warn")
                return false
            }
        }
    }
    if (setting === "mouse") {
        if (typeof value !== "string") {
            return false
        }
        const invalid = value.split(",").find(
            v => !mouseFeatures.includes(v) && v !== "all")
        if (invalid) {
            notify(`Feature '${invalid}' is not a valid mouse feature`, "warn")
            return false
        }
    }
    if (setting === "newtaburl") {
        if (typeof value !== "string") {
            return false
        }
        if (value && !isUrl(stringToUrl(value).replace(/^https?:\/\//g, ""))) {
            notify("The newtaburl value must be a valid url or empty", "warn")
            return false
        }
    }
    const permissionSettings = [
        "permissionsallowed", "permissionsasked", "permissionsblocked"
    ]
    if (permissionSettings.includes(setting)) {
        if (typeof value !== "string") {
            return false
        }
        for (const override of value.split(",").filter(o => o.trim())) {
            if ((override.match(/~/g) || []).length === 0) {
                notify(`Invalid ${setting} entry: ${override}\n`
                    + "Entries must have at least one ~ to separate the "
                    + "domain regular expression and permission names", "warn")
                return false
            }
            const [match, ...names] = override.split("~")
            try {
                RegExp(match)
            } catch {
                notify(
                    `Invalid regular expression in permission: ${match}`,
                    "warn")
                return false
            }
            for (let name of names) {
                if (!name.startsWith("permission")) {
                    name = `permission${name}`
                }
                if (name === "permissionmediadevicesfull"
                    && setting.endsWith("allowed")) {
                    return true
                }
                const reservedName = permissionSettings.includes(name)
                if (reservedName || !(name in defaultSettings)) {
                    notify(
                        `Invalid name for a permission: ${name}`, "warn")
                    return false
                }
                if (setting.endsWith("asked") && name.endsWith("hid")) {
                    notify(
                        "HID permission can't be asked, "
                        + "only allowed or blocked", "warn")
                    return false
                }
                if (setting.endsWith("asked") && name.endsWith("serial")) {
                    notify(
                        "Serial device permission can't be asked, "
                        + "only allowed or blocked", "warn")
                    return false
                }
                if (setting.endsWith("allowed") && name.endsWith("capture")) {
                    notify(
                        "Display capture permission can't be allowed, "
                        + "only asked or blocked", "warn")
                    return false
                }
            }
        }
    }
    if (setting === "quickmarkpersistence" && value !== "") {
        if (typeof value !== "string") {
            return false
        }
        for (const mType of value.split(",").filter(l => l.trim())) {
            if (!["scroll", "marks", "pointer"].includes(mType)) {
                notify(`Invalid quickmark type passed to ${setting}: ${mType}`,
                    "warn")
                return false
            }
        }
    }
    if (setting === "redirects") {
        if (typeof value !== "string") {
            return false
        }
        for (const redirect of value.split(",").filter(r => r.trim())) {
            if ((redirect.match(/~/g) || []).length !== 1) {
                notify(`Invalid redirect entry: ${redirect}\n`
                    + "Entries must have exactly one ~ to separate the "
                    + "regular expression from the replacement", "warn")
                return false
            }
            const [match] = redirect.split("~")
            try {
                RegExp(match)
            } catch {
                notify(
                    `Invalid regular expression in redirect: ${match}`, "warn")
                return false
            }
        }
    }
    if (["resourcesallowed", "resourcesblocked"].includes(setting)) {
        if (typeof value !== "string") {
            return false
        }
        for (const override of value.split(",").filter(o => o.trim())) {
            const [match, ...names] = override.split("~")
            try {
                RegExp(match)
            } catch {
                notify(
                    `Invalid regular expression in ${setting}: ${match}`,
                    "warn")
                return false
            }
            for (const name of names) {
                const supported = defaultSettings.resourcetypes.split(",")
                if (!supported.includes(name)) {
                    notify(`Invalid resource type in ${setting}: ${name}`,
                        "warn")
                    return false
                }
            }
        }
    }
    if (setting === "resourcetypes" && value !== "") {
        if (typeof value !== "string") {
            return false
        }
        for (const rsrc of value.split(",").filter(l => l.trim())) {
            if (!defaultSettings.resourcetypes.split(",").includes(rsrc)) {
                notify(`Invalid resource type passed to ${setting}: ${rsrc}`,
                    "warn")
                return false
            }
        }
    }
    if (setting === "searchengine") {
        if (typeof value !== "string") {
            return false
        }
        for (let baseUrl of value.split(",").filter(e => e.trim())) {
            baseUrl = baseUrl.replace(/^https?:\/\//g, "")
            if (baseUrl.length === 0 || !baseUrl.includes("%s")) {
                notify(`Invalid searchengine value: ${baseUrl}\n`
                        + "Each URL must contain a %s parameter, which will "
                        + "be replaced by the search string", "warn")
                return false
            }
            if (!isUrl(baseUrl)) {
                notify(
                    "Each URL of the searchengine setting must be a valid url",
                    "warn")
                return false
            }
        }
    }
    if (setting === "searchwords") {
        if (typeof value !== "string") {
            return false
        }
        /** @type {string[]} */
        const knownSearchwords = []
        for (const searchword of value.split(",").filter(s => s.trim())) {
            if ((searchword.match(/~/g) || []).length !== 1) {
                notify(`Invalid searchwords entry: ${searchword}\n`
                    + "Entries must have exactly one ~ to separate the "
                    + "searchword from the URL", "warn")
                return false
            }
            const [keyword, url] = searchword.split("~")
            const simpleKeyword = keyword.replace(/_/g, "")
            if (keyword.length === 0 || simpleKeyword.match(specialChars)) {
                notify(`Invalid searchwords entry: ${searchword}\n`
                    + "Searchwords before the ~ must not contain any special "
                    + "characters besides underscores", "warn")
                return false
            }
            if (url.length === 0 || !url.includes("%s")) {
                notify(`Invalid searchwords entry: ${searchword}\n`
                    + "URLs for searchwords must exist and must "
                    + "contain a %s parameter, which will be "
                    + "replaced by the search string", "warn")
                return false
            }
            if (knownSearchwords.includes(keyword)) {
                notify(`Invalid searchwords entry: ${searchword}\n`
                    + `The searchword ${keyword} was already defined. `
                    + "A searchword must be defined only once", "warn")
                return false
            }
            knownSearchwords.push(keyword)
        }
    }
    if (setting === "spelllang" && value !== "") {
        if (typeof value !== "string") {
            return false
        }
        for (const lang of value.split(",").filter(l => l.trim())) {
            if (spelllangs.length && !spelllangs.includes(lang)) {
                notify(`Invalid language passed to spelllang: ${lang}`,
                    "warn")
                return false
            }
        }
    }
    if (setting === "sponsorblockcategories") {
        if (typeof value !== "string") {
            return false
        }
        /** @type {string[]} */
        const knownCategories = []
        const allCategories = defaultSettings.sponsorblockcategories
            .split(",").map(s => s.split("~")[0])
        for (const catColorPair of value.split(",").filter(c => c.trim())) {
            if ((catColorPair.match(/~/g) || []).length > 1) {
                notify(`Invalid ${setting} entry: ${catColorPair}\n`
                    + "Entries must have zero or one ~ to separate the "
                    + "category name and color name/hex", "warn")
                return false
            }
            const [category, color] = catColorPair.split("~")
            if (!allCategories.includes(category)) {
                notify(`Invalid category in ${setting}: ${category}`, "warn")
                return false
            }
            const {style} = document.createElement("div")
            style.color = "white"
            style.color = color
            if (color && style.color === "white" && color !== "white") {
                notify("Invalid color, must be a valid color name or hex"
                    + `, not: ${color}`, "warn")
                return false
            }
            if (knownCategories.includes(category)) {
                notify(`Invalid sponsorblockcategories entry: ${catColorPair}\n`
                    + `The category ${category} was already defined. `
                    + "A category must be defined only once", "warn")
                return false
            }
            knownCategories.push(category)
        }
    }
    if (setting === "startuppages") {
        if (typeof value !== "string") {
            return false
        }
        for (const page of value.split(",").filter(p => p.trim())) {
            const parts = page.split("~")
            const url = parts.shift() ?? ""
            const cname = parts.shift()
            if (!isUrl(url)) {
                notify(`Invalid URL passed to startuppages: ${url}`, "warn")
                return false
            }
            if (cname) {
                const specials = [
                    "s:usematching",
                    "s:usecurrent",
                    "s:replacematching",
                    "s:replacecurrent"
                ]
                const simple = cname.replace("%n", "valid").replace(/_/g, "")
                if (!specials.includes(cname) && simple.match(specialChars)) {
                    notify("No special characters besides underscores are "
                        + "allowed in the name of a container, invalid "
                        + `${setting}: ${cname}`, "warn")
                    return false
                }
            }
            if (parts.length > 2) {
                notify("Too many options given to startuppages entry", "warn")
                return false
            }
            if (parts[0] && parts[0] !== "muted" && parts[0] !== "pinned") {
                notify(`Invalid option '${parts[0]}' given to startuppages, `
                    + "only 'muted' and 'pinned' are accepted", "warn")
                return false
            }
            if (parts[1] && parts[1] !== "muted" && parts[1] !== "pinned") {
                notify(`Invalid option '${parts[1]}' given to startuppages, `
                    + "only 'muted' and 'pinned' are accepted", "warn")
                return false
            }
        }
    }
    if (setting === "storenewvisits") {
        if (typeof value !== "string") {
            return false
        }
        const valid = [
            "pages",
            "files",
            "special",
            "sourceviewer",
            "readerview",
            "markdownviewer"
        ]
        for (const visitType of value.split(",").filter(v => v.trim())) {
            if (!valid.includes(visitType)) {
                notify(`Invalid type of history passed: ${visitType}, `
                    + `must be one of: ${valid.join(", ")}`, "warn")
                return false
            }
        }
    }
    if (setting === "suggestorder") {
        if (typeof value !== "string") {
            return false
        }
        return checkSuggestOrder(value)
    }
    if (setting === "translateurl") {
        if (typeof value !== "string") {
            return false
        }
        if (!isUrl(stringToUrl(value).replace(/^https?:\/\//g, ""))) {
            notify("The translateurl value must be a valid url", "warn")
            return false
        }
    }
    return true
}

/**
 * Check if the provided suggest order is valid.
 * @param {string} value
 */
const checkSuggestOrder = value => {
    for (const suggest of value.split(",").filter(s => s.trim())) {
        const parts = (suggest.match(/~/g) || []).length
        if (parts > 2) {
            notify(`Invalid suggestorder entry: ${suggest}\n`
                    + "Entries must have at most two ~ to separate the type "
                    + "from the count and the order (both optional)", "warn")
            return false
        }
        const args = suggest.split("~")
        const type = args.shift() ?? ""
        if (!["history", "file", "searchword"].includes(type)) {
            notify(`Invalid suggestorder type: ${type}\n`
                    + "Suggestion type must be one of: history, file or "
                    + "searchword", "warn")
            return false
        }
        let hasHadCount = false
        let hasHadOrder = false
        for (const arg of args) {
            if (!arg) {
                notify("Configuration for suggestorder after the type can "
                        + "not be empty", "warn")
                return false
            }
            const potentialCount = Number(arg)
            if (potentialCount > 0 && potentialCount <= 9000000000000000) {
                if (hasHadCount) {
                    notify("Count configuration for a suggestorder entry "
                            + "can only be set once per entry", "warn")
                    return false
                }
                hasHadCount = true
                continue
            }
            const validOrders = []
            if (type === "history") {
                validOrders.push("alpha", "relevance", "date")
            }
            if (type === "file") {
                validOrders.push("alpha")
            }
            if (type === "searchword") {
                validOrders.push("alpha", "setting")
            }
            if (validOrders.includes(arg)) {
                if (hasHadOrder) {
                    notify("Order configuration for a suggestorder entry "
                            + "can only be set once per entry", "warn")
                    return false
                }
                hasHadOrder = true
                continue
            }
            notify(`Order configuration is invalid, supported orders for ${
                type} suggestions are: ${validOrders.join(", ")}`, "warn")
            return false
        }
    }
    return true
}

/**
 * Check if a setting is of type enum, so it has to validate the valid opts.
 * @param {string} set
 * @returns {set is keyof typeof defaultSettings}
 */
const isExistingSetting = set => set in defaultSettings

/**
 * Check if a setting is of type enum, so it has to validate the valid opts.
 * @param {string} set
 * @returns {set is keyof typeof validOptions}
 */
const isEnumSetting = set => set in validOptions

/**
 * Check if a setting is of type number, so it has to validate the ranges.
 * @param {string} set
 * @returns {set is keyof typeof numberRanges}
 */
const isNumberSetting = set => set in numberRanges

/**
 * Check if a setting will be valid for a given value.
 * @param {keyof typeof defaultSettings} setting
 * @param {string | number | boolean} value
 */
const isValidSetting = (setting, value) => {
    const expectedType = typeof allSettings[setting]
    /** @type {string | number | boolean} */
    let parsedValue = String(value)
    if (expectedType === "number" && !isNaN(Number(parsedValue))) {
        parsedValue = Number(value)
    }
    if (expectedType === "boolean") {
        if (["true", "false"].includes(String(parsedValue))) {
            parsedValue = value === "true"
        }
    }
    if (expectedType !== typeof parsedValue) {
        notify(`The value of setting '${setting}' is of an incorrect `
            + `type, expected '${expectedType}' but got `
            + `'${typeof parsedValue}' instead.`, "warn")
        return false
    }
    if (isEnumSetting(setting)) {
        if (typeof parsedValue !== "string") {
            return false
        }
        return checkOption(setting, parsedValue)
    }
    if (isNumberSetting(setting)) {
        if (typeof parsedValue !== "number") {
            return false
        }
        return checkNumber(setting, parsedValue)
    }
    return checkOther(setting, parsedValue)
}

const updateMouseSettings = () => {
    for (const mouseSetting of mouseFeatures) {
        if (getMouseConf(mouseSetting)) {
            document.body.classList.add(`mouse-${mouseSetting}`)
        } else {
            document.body.classList.remove(`mouse-${mouseSetting}`)
        }
    }
    if (allSettings.mousedisabledbehavior === "drag") {
        document.body.classList.add("mousedisabled-drag")
    } else {
        document.body.classList.remove("mousedisabled-drag")
    }
}

const updateRequestHeaders = () => {
    ipcRenderer.send("update-request-headers", allSettings.requestheaders)
}

const updateNativeTheme = () => {
    ipcRenderer.send("update-native-theme", allSettings.nativetheme)
}

const updatePdfOption = () => {
    ipcRenderer.send("update-pdf-option", allSettings.pdfbehavior)
}

const updateContainerSettings = (full = true) => {
    if (full) {
        for (const page of listPages()) {
            const color = allSettings.containercolors.split(",").find(
                c => page.getAttribute("container")?.match(c.split("~")[0]))
            const tab = tabForPage(page)
            if (tab && color) {
                [, tab.style.color] = color.split("~")
            } else if (tab) {
                tab.style.color = ""
            }
        }
    }
    const container = currentPage()?.getAttribute("container")
    if (!container) {
        return
    }
    const color = allSettings.containercolors.split(",").find(
        c => container.match(c.split("~")[0]))
    const show = allSettings.containershowname
    const containerNameEl = document.getElementById("containername")
    if (!containerNameEl) {
        return
    }
    if (container === "main" && show === "automatic" || show === "never") {
        containerNameEl.style.display = "none"
    } else {
        containerNameEl.textContent = container
        if (color) {
            [, containerNameEl
                .style.color] = color.split("~")
        } else {
            containerNameEl.style.color = ""
        }
        containerNameEl.style.display = ""
    }
}

const updateDownloadSettings = () => {
    /** @type {{[setting: string]: boolean|number|string}} */
    const downloads = {}
    downloadSettings.forEach(setting => {
        downloads[setting] = allSettings[setting]
    })
    ipcRenderer.send("set-download-settings", downloads)
}

<<<<<<< HEAD
const updateBookmarkSettings = () => {
    const {setBookmarkSettings} = require("./bookmarks")
    setBookmarkSettings()
}
=======
/** @type {(keyof typeof defaultSettings)[]} */
const webviewSettings = [
    "darkreader",
    "darkreaderbg",
    "darkreaderblocklist",
    "darkreaderbrightness",
    "darkreadercontrast",
    "darkreaderfg",
    "darkreadergrayscale",
    "darkreadermode",
    "darkreaderscope",
    "darkreadersepia",
    "darkreadertextstroke",
    "dialogalert",
    "dialogconfirm",
    "dialogprompt",
    "guifontsize",
    "guiscrollbar",
    "historyperpage",
    "inputfocusalignment",
    "pdfbehavior",
    "permissiondisplaycapture",
    "permissionmediadevices",
    "permissionsallowed",
    "permissionsasked",
    "permissionsblocked",
    "searchpointeralignment",
    "sponsorblock",
    "sponsorblockcategories",
    "userstyle",
    "userstylescope"
]
>>>>>>> 2a2e7d7a

const updateWebviewSettings = () => {
    const webviewSettingsFile = joinPath(appData(), "webviewsettings")
    /** @type {{[setting: string]: string|number|boolean}} */
    const data = {
        "bg": getComputedStyle(document.body).getPropertyValue("--bg"),
        "fg": getComputedStyle(document.body).getPropertyValue("--fg"),
        "linkcolor": getComputedStyle(document.body)
            .getPropertyValue("--link-color")
    }
    webviewSettings.forEach(setting => {
        data[setting] = allSettings[setting]
    })
    writeJSON(webviewSettingsFile, data)
}

const updatePermissionSettings = () => {
    /** @type {{[setting: string]: string|number|boolean}} */
    const permissions = {}
    Object.keys(allSettings).forEach(setting => {
        if (setting.startsWith("permission")) {
            permissions[setting] = allSettings[setting]
        }
    })
    ipcRenderer.send("set-permissions", permissions)
}

const updateHelpPage = () => {
    listReadyPages().forEach(p => {
        const special = pathToSpecialPageName(p.getAttribute("src") ?? "")
        if (special?.name === "help") {
            const {
                listMappingsAsCommandList, uncountableActions
            } = require("./input")
            const {rangeCompatibleCommands} = require("./command")
            p.send("settings", settingsWithDefaults(),
                listMappingsAsCommandList(null, true), uncountableActions,
                rangeCompatibleCommands)
        }
    })
}

const listSettingsAsArray = () => Object.keys(defaultSettings)

const suggestionList = () => {
    const listOfSuggestions = ["all", ...listSettingsAsArray()]
    listOfSuggestions.push("all&")
    listOfSuggestions.push("all?")
    for (const setting of listSettingsAsArray()) {
        if (typeof defaultSettings[setting] === "boolean") {
            listOfSuggestions.push(`${setting}!`)
            listOfSuggestions.push(`no${setting}`)
            listOfSuggestions.push(`inv${setting}`)
        } else if (isEnumSetting(setting)) {
            listOfSuggestions.push(`${setting}!`)
            listOfSuggestions.push(`${setting}=`)
            for (const option of validOptions[setting]) {
                listOfSuggestions.push(`${setting}=${option}`)
            }
        } else {
            listOfSuggestions.push(`${setting}=`)
            listOfSuggestions.push(`${setting}=${defaultSettings[setting]}`)
        }
        if (setting === "clearhistoryinterval") {
            listOfSuggestions.push(`${setting}=session`)
        }
        if (setting === "followchars") {
            listOfSuggestions.push(`${setting}=custom:`)
            listOfSuggestions.push(`${setting}=all`)
            listOfSuggestions.push(`${setting}=alphanum`)
            listOfSuggestions.push(`${setting}=dvorakhome`)
            listOfSuggestions.push(`${setting}=numbers`)
            listOfSuggestions.push(`${setting}=qwertyhome`)
            listOfSuggestions.push(`${setting}=qwertyhome`)
        }
        if (containerSettings.includes(setting)) {
            listOfSuggestions.push(`${setting}=s:usematching`)
            listOfSuggestions.push(`${setting}=s:usecurrent`)
            if (setting !== "containersplitpage") {
                listOfSuggestions.push(`${setting}=s:replacematching`)
                listOfSuggestions.push(`${setting}=s:replacecurrent`)
            }
            if (setting === "containernewtab") {
                listOfSuggestions.push(`${setting}=s:external`)
            }
            listOfSuggestions.push(`${setting}=temp%n`)
        }
        if (acceptsIntervals.includes(setting)) {
            listOfSuggestions.push(`${setting}=1second`)
            listOfSuggestions.push(`${setting}=1minute`)
            listOfSuggestions.push(`${setting}=1hour`)
            listOfSuggestions.push(`${setting}=1day`)
            listOfSuggestions.push(`${setting}=1month`)
            listOfSuggestions.push(`${setting}=1year`)
        }
        if (acceptsInvertedIntervals.includes(setting)) {
            listOfSuggestions.push(`${setting}=last1second`)
            listOfSuggestions.push(`${setting}=last1minute`)
            listOfSuggestions.push(`${setting}=last1hour`)
            listOfSuggestions.push(`${setting}=last1day`)
            listOfSuggestions.push(`${setting}=last1month`)
            listOfSuggestions.push(`${setting}=last1year`)
        }
        const isNumber = typeof defaultSettings[setting] === "number"
        const isFreeText = freeText.includes(setting)
        const isListLike = listLike.includes(setting)
            || listLikeTilde.includes(setting)
        if (isNumber || isFreeText || isListLike) {
            listOfSuggestions.push(`${setting}+=`)
            listOfSuggestions.push(`${setting}^=`)
            listOfSuggestions.push(`${setting}-=`)
        }
        listOfSuggestions.push(`${setting}&`)
        listOfSuggestions.push(`${setting}?`)
    }
    return listOfSuggestions
}

const loadFromDisk = (firstRun = true) => {
    const {pause, resume} = require("./commandhistory")
    pause()
    const config = appConfig()
    const files = config?.files ?? []
    if (firstRun) {
        allSettings = JSON.parse(JSON.stringify(defaultSettings))
        sessionStorage.setItem("settings", JSON.stringify(allSettings))
    }
    if (isFile(joinPath(appData(), "erwicmode"))) {
        const erwicDefaults = JSON.parse(JSON.stringify(defaultErwicSettings))
        Object.keys(erwicDefaults).forEach(t => {
            set(t, erwicDefaults[t])
        })
    }
    for (const conf of files) {
        if (isFile(conf)) {
            const parsed = readFile(conf)
            if (!parsed) {
                notify(`Read error for config file located at '${conf}'`, "err")
                continue
            }
            for (const line of parsed.split("\n").filter(l => l.trim())) {
                if (!line.trim().startsWith("\"")) {
                    const {execute} = require("./command")
                    execute(line, conf)
                }
            }
        }
    }
    updateContainerSettings()
    updateDownloadSettings()
    updateBookmarkSettings()
    updatePermissionSettings()
    updateWebviewSettings()
    updateMouseSettings()
    updateNativeTheme()
    updateRequestHeaders()
    updatePdfOption()
    resume()
}

/**
 * Reset a setting to its default value.
 * @param {string} setting
 */
const reset = setting => {
    if (setting === "all") {
        Object.keys(defaultSettings).forEach(s => set(s, defaultSettings[s]))
    } else if (isExistingSetting(setting)) {
        set(setting, defaultSettings[setting])
    } else {
        notify(`The setting '${setting}' doesn't exist`, "warn")
    }
}

/**
 * Set the value of a setting, if considered valid, else notify the user.
 * @param {string} setting
 * @param {string | number | boolean} value
 */
const set = (setting, value) => {
    if (!isExistingSetting(setting)) {
        notify(`The setting '${setting}' doesn't exist`, "warn")
        return false
    }
    if (isValidSetting(setting, value)) {
        // The ts-expect-error statements are there because of this issue:
        // https://github.com/microsoft/TypeScript/issues/31663
        const {applyLayout} = require("./pagelayout")
        if (typeof allSettings[setting] === "boolean") {
            // @ts-expect-error #bug in TS since very long
            allSettings[setting] = typeof value !== "number"
                && ["true", true].includes(value)
        } else if (typeof allSettings[setting] === "number") {
            // @ts-expect-error #bug in TS since very long
            allSettings[setting] = Number(value)
        } else if (listLike.includes(setting)) {
            // Remove empty and duplicate elements from the comma separated list
            if (typeof value === "string") {
                // @ts-expect-error #bug in TS since very long
                allSettings[setting] = Array.from(new Set(value
                    .split(",").map(e => e.trim()).filter(e => e))).join(",")
            }
        } else if (listLikeTilde.includes(setting)) {
            // Remove empty and duplicate elements from the comma separated list
            if (typeof value === "string") {
                // @ts-expect-error #bug in TS since very long
                allSettings[setting] = Array.from(new Set(value
                    .split("~").map(e => e.trim()).filter(e => e))).join("~")
            }
        } else {
            // @ts-expect-error #bug in TS since very long
            allSettings[setting] = value
        }
        if (setting === "mouse") {
            let newval = allSettings.mouse
            if (!mouseFeatures.some(f => !newval.includes(f))) {
                newval = "all"
            }
            if (newval.split(",").includes("all")) {
                newval = "all"
            }
            allSettings.mouse = newval
        }
        sessionStorage.setItem("settings", JSON.stringify(allSettings))
        // Update settings elsewhere
        if (setting === "adblocker") {
            if (value === "off") {
                ipcRenderer.send("adblock-disable")
            } else {
                ipcRenderer.send("adblock-enable", allSettings.adblocker)
            }
        }
        if (setting === "containercolors" || setting === "containershowname") {
            updateContainerSettings()
        }
        if (setting === "useragent") {
            if (typeof value === "string") {
                ipcRenderer.sendSync("override-global-useragent",
                    userAgentTemplated(value.split("~")[0]))
            }
        }
        if (setting === "bookmarksfile") {
            updateBookmarkSettings()
        }
        if (setting === "guifontsize") {
            updateCustomStyling()
        }
        if (setting === "guiscrollbar") {
            const {showScrollbar, hideScrollbar} = require("./pagelayout")
            if (value === "always") {
                showScrollbar()
            } else {
                hideScrollbar()
            }
        }
        if (downloadSettings.includes(setting)) {
            updateDownloadSettings()
        }
        if (setting.startsWith("gui")) {
            updateGuiVisibility()
        }
        if (setting === "mintabwidth") {
            listTabs().forEach(tab => {
                tab.style.minWidth = `${allSettings.mintabwidth}px`
            })
            currentTab()?.scrollIntoView({"inline": "center"})
            applyLayout()
        }
        if (setting === "mouse" || setting === "mousedisabledbehavior") {
            updateMouseSettings()
        }
        if (setting === "nativetheme") {
            updateNativeTheme()
        }
        if (setting === "pdfbehavior") {
            updatePdfOption()
        }
        if (setting === "spelllang" || setting === "spell") {
            if (allSettings.spell) {
                ipcRenderer.send("set-spelllang", allSettings.spelllang)
            } else {
                ipcRenderer.send("set-spelllang", "")
            }
        }
        if (setting === "requestheaders") {
            updateRequestHeaders()
        }
        if (setting.includes("resource")) {
            ipcRenderer.send("update-resource-settings",
                allSettings.resourcetypes.trim().split(",").filter(r => r),
                allSettings.resourcesblocked.trim().split(",").filter(r => r),
                allSettings.resourcesallowed.trim().split(",").filter(r => r))
        }
        if (setting === "taboverflow") {
            const tabs = document.getElementById("tabs")
            tabs?.classList.remove("scroll")
            tabs?.classList.remove("wrap")
            if (typeof value === "string" && value !== "hidden") {
                tabs?.classList.add(value)
            }
            currentTab()?.scrollIntoView({"inline": "center"})
            applyLayout()
        }
        if (webviewSettings.includes(setting)) {
            updateWebviewSettings()
        }
        if (setting.startsWith("darkreader")) {
            listReadyPages().forEach(p => {
                let scope = "page"
                const specialPage = pathToSpecialPageName(p.src)
                if (specialPage?.name) {
                    scope = "special"
                } else if (p.src.startsWith("file://")) {
                    scope = "file"
                }
                const inScope = allSettings.darkreaderscope.includes(scope)
                if (allSettings.darkreader && inScope) {
                    p.send("enable-darkreader")
                } else {
                    p.send("disable-darkreader")
                }
            })
        }
        if (setting.startsWith("userstyle")) {
            listReadyPages().forEach(p => {
                let scope = "page"
                const specialPage = pathToSpecialPageName(p.src)
                if (specialPage?.name) {
                    scope = "special"
                } else if (p.src.startsWith("file://")) {
                    scope = "file"
                }
                const inScope = allSettings.userstylescope.includes(scope)
                if (allSettings.userstyle && inScope) {
                    p.send("enable-userstyle")
                } else {
                    p.send("disable-userstyle")
                }
            })
        }
        if (setting.startsWith("permission")) {
            updatePermissionSettings()
        }
        if (setting === "redirects") {
            ipcRenderer.send("set-redirects", allSettings.redirects)
        }
        if (setting === "suspendtimeout") {
            const {restartSuspendTimeouts} = require("./pagelayout")
            restartSuspendTimeouts()
        }
        if (setting === "windowtitle") {
            updateWindowTitle()
        }
        updateHelpPage()
        return true
    }
    return false
}

const updateWindowTitle = () => {
    const config = appConfig()
    const name = config?.name ?? ""
    const version = config?.version ?? ""
    const title = tabForPage(currentPage())
        ?.querySelector("span")?.textContent || ""
    let url = currentPage()?.src || ""
    const specialPage = pathToSpecialPageName(url)
    if (specialPage?.name) {
        url = `${name.toLowerCase()}://${specialPage.name}`
        if (specialPage.section) {
            url += `#${specialPage.section}`
        }
    }
    ipcRenderer.send("set-window-title", allSettings.windowtitle
        .replace(/%app/g, name).replace(/%title/g, title)
        .replace(/%url/g, url).replace(/%version/g, version))
}

const settingsWithDefaults = () => Object.keys(allSettings).map(setting => {
    let typeLabel = "String"
    /** @type {string|string[]} */
    let allowedValues = ""
    if (listLike.includes(setting)) {
        typeLabel = "List"
        allowedValues = "Comma-separated list"
    }
    if (listLikeTilde.includes(setting)) {
        typeLabel = "List"
        allowedValues = "Tilde-separated list"
    }
    if (isEnumSetting(setting)) {
        typeLabel = "Enum"
        allowedValues = validOptions[setting]
    }
    if (typeof allSettings[setting] === "boolean") {
        typeLabel = "Boolean"
        allowedValues = "true,false"
    }
    if (setting === "clearhistoryinterval") {
        allowedValues = "Interval, session or none"
    }
    if (containerSettings.includes(setting) || setting === "followchars") {
        allowedValues = "See description"
    }
    if (setting === "darkreaderfg" || setting === "darkreaderbg") {
        allowedValues = "Any valid CSS color"
    }
    if (setting === "downloadpath") {
        allowedValues = "Any directory on disk or empty"
    }
    if (setting === "externalcommand") {
        allowedValues = "Any system command"
    }
    if (setting === "mouse") {
        allowedValues = "'all' or list of features"
    }
    if (setting === "newtaburl") {
        allowedValues = "Any URL"
    }
    if (setting === "searchengine") {
        allowedValues = "Any URL with %s"
    }
    if (setting === "shell") {
        allowedValues = "Any system shell"
    }
    if (setting === "spelllang") {
        allowedValues = `A list containing any of these supported languages: ${
            spelllangs.join(", ")}`
    }
    if (setting === "translatekey") {
        allowedValues = "API key"
    }
    if (setting === "translateurl") {
        allowedValues = "API endpoint"
    }
    if (setting === "vimcommand") {
        allowedValues = "Any system command"
    }
    if (setting === "windowtitle") {
        allowedValues = "Any title"
    }
    if (isNumberSetting(setting)) {
        typeLabel = "Number"
        if (numberRanges[setting]) {
            allowedValues = `from ${
                numberRanges[setting][0]} to ${numberRanges[setting][1]}`
        }
    }
    return {
        allowedValues,
        "current": allSettings[setting],
        "default": defaultSettings[setting],
        "name": setting,
        typeLabel
    }
})

/**
 * Escape value chars as needed.
 * @param {string | number} value
 */
const escapeValueChars = value => {
    if (typeof value === "number") {
        return value
    }
    if (value.match(/(')/g)?.length) {
        return `"${value}"`
    }
    if (value.match(/("| )/g)?.length) {
        return `'${value}'`
    }
    return value
}

/**
 * List all current settings, optionally with defaults included.
 * @param {boolean} full
 */
const listCurrentSettings = (full = false) => {
    /** @type {typeof defaultSettings} */
    const settings = JSON.parse(JSON.stringify(allSettings))
    if (!full) {
        const defaults = JSON.parse(JSON.stringify(defaultSettings))
        if (isFile(joinPath(appData(), "erwicmode"))) {
            const erwicDefaults = JSON.parse(
                JSON.stringify(defaultErwicSettings)
            )
            Object.assign(defaults, erwicDefaults)
        }

        Object.keys(settings).forEach(t => {
            if (JSON.stringify(settings[t]) === JSON.stringify(defaults[t])) {
                delete settings[t]
            }
        })
    }
    let setCommands = ""
    Object.keys(settings).forEach(setting => {
        const value = settings[setting]
        if (typeof value === "boolean") {
            if (value) {
                setCommands += `${setting}\n`
            } else {
                setCommands += `no${setting}\n`
            }
            return
        }
        if (listLike.includes(setting) && typeof value === "string") {
            const entries = value.split(",")
            if (entries.length > 1 || value.match(/( |'|")/g)) {
                setCommands += `${setting}=\n`
                entries.forEach(entry => {
                    setCommands += `${setting}+=${escapeValueChars(entry)}\n`
                })
                return
            }
        }
        if (listLikeTilde.includes(setting) && typeof value === "string") {
            const entries = value.split("~")
            if (entries.length > 1 || value.match(/( |'|")/g)) {
                setCommands += `${setting}=\n`
                entries.forEach(entry => {
                    setCommands += `${setting}+=${escapeValueChars(entry)}\n`
                })
                return
            }
        }
        setCommands += `${setting}=${escapeValueChars(value)}\n`
    })
    return setCommands
}

/**
 * Save the current settings, mappings, custom commands and colorscheme to disk.
 * @param {boolean} full
 */
const saveToDisk = full => {
    let settingsAsCommands = ""
    const options = listCurrentSettings(full).split("\n").filter(s => s)
        .map(s => `set ${s}`).join("\n").trim()
    const {listMappingsAsCommandList} = require("./input")
    const mappings = listMappingsAsCommandList().trim()
    const {customCommandsAsCommandList} = require("./command")
    const commands = customCommandsAsCommandList(full).trim()
    if (!options && !mappings && !commands) {
        notify("There are no options set, no mappings changed and no "
            + "custom commands that have been added, no viebrc written")
        return
    }
    if (options) {
        settingsAsCommands += `" Options\n${options}\n\n`
    }
    if (mappings) {
        settingsAsCommands += `" Mappings\n${mappings}\n\n`
    }
    if (commands) {
        settingsAsCommands += `" Commands\n${commands}\n\n`
    }
    settingsAsCommands += "\" Viebrc generated by Vieb\n\" vim: ft=vim\n"
    const destFile = appConfig()?.config
    if (destFile) {
        writeFile(destFile, settingsAsCommands,
            `Could not write to '${destFile}'`, `Viebrc saved to '${destFile}'`)
    } else {
        notify("No config location is known, could not write", "error")
    }
}

/**
 * Apply custom styling based on the colorscheme.
 * @param {string} css
 */
const setCustomStyling = css => {
    customStyling = css
    updateCustomStyling()
}

const getCustomStyling = () => customStyling

const updateCustomStyling = () => {
    document.body.style.fontSize = `${allSettings.guifontsize}px`
    updateWebviewSettings()
    listReadyPages().forEach(p => {
        const isSpecialPage = pathToSpecialPageName(p.src)?.name
        const isLocal = p.src.startsWith("file:/")
        const isErrorPage = p.getAttribute("failed-to-load")
        const isCustomView = p.src.startsWith("sourceviewer:")
            || p.src.startsWith("readerview:")
            || p.src.startsWith("markdownviewer:")
        if (isSpecialPage || isLocal || isErrorPage || isCustomView) {
            p.send("set-custom-styling", allSettings.guifontsize, customStyling)
        }
    })
    const {applyLayout} = require("./pagelayout")
    applyLayout()
    ipcRenderer.send("set-custom-styling",
        allSettings.guifontsize, customStyling)
}

module.exports = {
    defaultSettings,
    freeText,
    getCustomStyling,
    init,
    isEnumSetting,
    isExistingSetting,
    isNumberSetting,
    listCurrentSettings,
    listLike,
    listLikeTilde,
    loadFromDisk,
    mouseFeatures,
    reset,
    saveToDisk,
    set,
    setCustomStyling,
    settingsWithDefaults,
    suggestionList,
    updateContainerSettings,
    updateCustomStyling,
    updateHelpPage,
    updateWindowTitle,
    validOptions
}<|MERGE_RESOLUTION|>--- conflicted
+++ resolved
@@ -77,11 +77,8 @@
 const defaultSettings = {
     /** @type {"off"|"static"|"update"|"custom"} */
     "adblocker": "static",
-<<<<<<< HEAD
     "bookmarksfile": "bookmarks",
-=======
     /** @type {"none"|"clearonquit"|"full"} */
->>>>>>> 2a2e7d7a
     "cache": "clearonquit",
     "clearcookiesonquit": false,
     "cleardownloadsoncompleted": false,
@@ -307,11 +304,8 @@
         + "interaction~red,selfpromo~yellow,music_offtopic",
     "startuppages": "",
     "storenewvisits": "pages",
-<<<<<<< HEAD
     "suggestbookmarks": "",
-=======
     "suggestbouncedelay": 100,
->>>>>>> 2a2e7d7a
     "suggestcommands": 9000000000000000,
     "suggestorder": "history,searchword,file",
     "suggesttopsites": 10,
@@ -362,16 +356,11 @@
 const freeText = [
     "downloadpath",
     "externalcommand",
-<<<<<<< HEAD
     "vimcommand",
     "windowtitle",
-    "bookmarksfile"
-=======
+    "bookmarksfile",
     "shell",
-    "translatekey",
-    "vimcommand",
-    "windowtitle"
->>>>>>> 2a2e7d7a
+    "translatekey"
 ]
 const listLike = [
     "containercolors",
@@ -396,15 +385,11 @@
     "sponsorblockcategories",
     "startuppages",
     "storenewvisits",
-<<<<<<< HEAD
     "suggestbookmarks",
-    "suggestorder"
-=======
     "suggestorder",
     "resourcetypes",
     "userscriptscope",
     "userstylescope"
->>>>>>> 2a2e7d7a
 ]
 const listLikeTilde = [
     "useragent",
@@ -626,14 +611,6 @@
 
 const init = () => {
     loadFromDisk()
-<<<<<<< HEAD
-    updateDownloadSettings()
-    updateBookmarkSettings()
-    updatePermissionSettings()
-    updateWebviewSettings()
-    updateMouseSettings()
-=======
->>>>>>> 2a2e7d7a
     ipcRenderer.invoke("list-spelllangs").then(langs => {
         spelllangs = langs || []
         spelllangs.push("system")
@@ -1474,12 +1451,11 @@
     ipcRenderer.send("set-download-settings", downloads)
 }
 
-<<<<<<< HEAD
 const updateBookmarkSettings = () => {
     const {setBookmarkSettings} = require("./bookmarks")
     setBookmarkSettings()
 }
-=======
+
 /** @type {(keyof typeof defaultSettings)[]} */
 const webviewSettings = [
     "darkreader",
@@ -1512,7 +1488,6 @@
     "userstyle",
     "userstylescope"
 ]
->>>>>>> 2a2e7d7a
 
 const updateWebviewSettings = () => {
     const webviewSettingsFile = joinPath(appData(), "webviewsettings")
