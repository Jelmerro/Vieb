--- conflicted
+++ resolved
@@ -310,12 +310,8 @@
     "suspendtimeout": 0,
     "tabclosefocus": "left",
     "tabcycle": true,
-<<<<<<< HEAD
-    "tabnexttocurrent": true,
+    "tabnewposition": "right",
     /** @type {"always"|"background"|"never"} */
-=======
-    "tabnewposition": "right",
->>>>>>> acd0db9f
     "tabopenmuted": "never",
     /** @type {"hidden"|"scroll"|"wrap"} */
     "taboverflow": "scroll",
