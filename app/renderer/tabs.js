--- conflicted
+++ resolved
@@ -386,13 +386,8 @@
             }
             tabs?.insertBefore(tab, nextTab)
         }
-<<<<<<< HEAD
-    } else if (getSetting("tabnexttocurrent") && currentTab()) {
+    } else if (getSetting("tabnewposition") === "right" && currentTab()) {
         let nextTab = currentTab()?.nextElementSibling
-=======
-    } else if (getSetting("tabnewposition") === "right" && currentTab()) {
-        let nextTab = currentTab().nextSibling
->>>>>>> acd0db9f
         if (!options.pinned) {
             while (nextTab && nextTab.classList.contains("pinned")) {
                 nextTab = nextTab.nextElementSibling
