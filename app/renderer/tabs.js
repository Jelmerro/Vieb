--- conflicted
+++ resolved
@@ -1457,22 +1457,15 @@
                 addTab({"src": "source", "url": specialPagePath("help")})
             }
         }
-<<<<<<< HEAD
         ipcRenderer.send("window-state-init", {
             "full": getSetting("restorewindowfullscreen"),
-            "max": getSetting("restorewindowmaximize"),
-            "pos": getSetting("restorewindowposition"),
+            "max": getSetting("restorewindowmaximize")
+                && getSetting("windowmaximize"),
+            "pos": getSetting("restorewindowposition")
+                && getSetting("windowposition"),
             "size": getSetting("restorewindowsize")
+                && getSetting("windowsize")
         })
-=======
-        ipcRenderer.send("window-state-init",
-            getSetting("restorewindowposition")
-                && getSetting("windowposition"),
-            getSetting("restorewindowsize")
-                && getSetting("windowsize"),
-            getSetting("restorewindowmaximize")
-                && getSetting("windowmaximize"))
->>>>>>> 6eb7095e
     })
 }
 
