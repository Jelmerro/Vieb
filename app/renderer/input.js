--- conflicted
+++ resolved
@@ -156,14 +156,8 @@
         "<C-n>": {"mapping": "<nextTab>"},
         "<C-o>": {"mapping": "<backInHistory>"},
         "<C-p>": {"mapping": "<previousTab>"},
-<<<<<<< HEAD
-        "<C-t>": {"mapping": "<:set tabnexttocurrent!>"
-            + "<:tabnew><:set tabnexttocurrent!>"},
-=======
-        "<C-q>": "<:quit>",
         "<C-t>": {"mapping": "<:set tabnewposition=end>"
             + "<:tabnew><:set tabnewposition=right>"},
->>>>>>> acd0db9f
         "<C-u>": {"mapping": "<scrollPageUpHalf>"},
         "<C-w>+": {"mapping": "<increaseHeightSplitWindow>"},
         "<C-w><C-=>": {"mapping": "<distrubuteSpaceSplitWindow>"},
