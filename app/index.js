/*
* Vieb - Vim Inspired Electron Browser
* Copyright (C) 2019-2023 Jelmer van Arnhem
*
* This program is free software: you can redistribute it and/or modify
* it under the terms of the GNU General Public License as published by
* the Free Software Foundation, either version 3 of the License, or
* (at your option) any later version.
*
* This program is distributed in the hope that it will be useful,
* but WITHOUT ANY WARRANTY; without even the implied warranty of
* MERCHANTABILITY or FITNESS FOR A PARTICULAR PURPOSE.  See the
* GNU General Public License for more details.
*
* You should have received a copy of the GNU General Public License
* along with this program.  If not, see <https://www.gnu.org/licenses/>.
*/
"use strict"

const {
    app,
    desktopCapturer,
    BrowserWindow,
    dialog,
    ipcMain,
    net,
    screen,
    session,
    shell,
    webContents,
    nativeTheme
} = require("electron")
const {
    specialChars,
    writeJSON,
    readJSON,
    writeFile,
    readFile,
    isDir,
    listDir,
    expandPath,
    deleteFile,
    isFile,
    joinPath,
    makeDir,
    dirname,
    basePath,
    formatSize,
    isAbsolutePath,
    formatDate,
    domainName,
    defaultUseragent,
    rm,
    watchFile
} = require("./util")

const version = process.env.npm_package_version || app.getVersion()
if (!app.getName().toLowerCase().startsWith("vieb")) {
    app.setName("Vieb")
}

/** Print the license information to the console. */
const printLicense = () => {
    console.info(`Vieb is created by Jelmer van Arnhem and contributors.
Website: https://vieb.dev OR https://github.com/Jelmerro/Vieb

License: GNU GPL version 3 or later versions <http://gnu.org/licenses/gpl.html>
This is free software; you are free to change and redistribute it.
There is NO WARRANTY, to the extent permitted by law.
See the LICENSE file or the GNU website for details.`)
}

/**
 * Print the help information and usage, then exit with provided code.
 * @param {number} code - The exit code of the application.
 */
const printUsage = (code = 1) => {
    console.info(`Vieb: Vim Inspired Electron Browser

Usage: vieb [options] <URLs>

Options:
 --help                  Print this help and exit.

 --version               Print program info with versions and exit.

 --devtools              Open with Chromium and Electron debugging tools.
                         They can also be opened later with ':internaldevtools'.

 --devtools-theme=<val>  string [DARK/light]: Control the devtools theme.
                         By default, the devtools will be themed dark like Vieb.
                         You can also use the ENV var: 'VIEB_DEVTOOLS_THEME'.

 --datafolder=<dir>      Store ALL Vieb data in this folder.
                         See ':h datafolder' for usage and details.
                         You can also use the ENV var: 'VIEB_DATAFOLDER'.

 --erwic=<file>          file: Location of the JSON file to configure Erwic.
                         Open a fixed set of pages in a separate instance.
                         See 'Erwic.md' or ':h erwic' for usage and details.
                         You can also use the ENV var: 'VIEB_ERWIC'.

 --execute=<command>     command: A command to run inside the existing instance.
                         If Vieb is running inside this datafolder,
                         this command will be run inside that Vieb instance,
                         and the result of the command is returned in the shell.
                         This can for example be used to get the current url,
                         to change settings, to add mappings or to press keys,
                         inside the existing Vieb running in this datafolder.
                         If no datafolder is provided via ENV or argument,
                         the default datafolder is used to execute the command.
                         It will wait for the first notification and return,
                         or exit after 5 seconds of no related notifications.
                         This can be changed with one of the following args:
                         --execute-dur for seconds or --execute-count for count.
                         If either the configured duration or count is reached,
                         the execute will return with the notification results.
                         If running from a script and parsing the output,
                         you probably want to strip the error logging like so:
                         $ vieb --execute="echo <useCurrentUrl>" 2>/dev/null
                         Or if running with NPM, you need to disable that too:
                         $ npm run --silent dev -- --execute=":test" 2>/dev/null
                         On Windows you can replace /dev/null with nul instead.

 --execute-dur=<val>     number (5000): Milliseconds before stopping execute.
                         By default, after 5 seconds the --execute call is quit,
                         possibly without any value, as to prevent blocking.
                         You can either increase this timeout/duration here,
                         or disable it entirely by setting it to 0,
                         meaning the only exit option is via notification count.
                         You can also use the ENV var: 'VIEB_EXECUTE_DUR'.

 --execute-count=<val>   number (1): The number of messages to read before exit.
                         The --execute flag will exit after 1 message,
                         unless this flag is used to increase the limit.
                         Setting high values likely means it will never return,
                         Results are not printed while they are processed,
                         but printed in one go once all notifications are done.
                         You can disable the count exit by setting it to 0,
                         meaning the execute duration is the only exit option.
                         You can also use the ENV var: 'VIEB_EXECUTE_COUNT'.

 --config-order=<val>    string [USER-FIRST/user-only/
                           datafolder-first/datafolder-only/none]:
                         Configure the viebrc config file parse order.
                         You can choose to load either of the locations first,
                         choose to load only one of the locations or no config.
                         Order arg is ignored if '--config-file' is provided.
                         See ':h viebrc' for viebrc locations and details.
                         You can also use the ENV var: 'VIEB_CONFIG_ORDER'.

 --config-file=<file>    Parse only a single viebrc config file when starting.
                         If a file is provided using this argument,
                         the '--config-order' argument will be set to 'none'.
                         Also see ':h viebrc' for viebrc locations and details.
                         You can also use the ENV var: 'VIEB_CONFIG_FILE'.

 --window-frame=<val>    bool (false): Show the native frame around the window.
                         You can also use the ENV var: 'VIEB_WINDOW_FRAME'.

 --media-keys=<val>      bool (true): Allow the media keys to control playback.
                         You can also use the ENV var: 'VIEB_MEDIA_KEYS'.

 --autoplay-media=<val>  string [USER/always]: Control when media can autoplay.
                         When set to user, the document must be focussed first.
                         You can also use the ENV var: 'VIEB_AUTOPLAY_MEDIA'.

 --acceleration=<val>    string [HARDWARE/software]: Use hardware acceleration.
                         You can also use the ENV var: 'VIEB_ACCELERATION'.

 --interface-scale=<val> number (1.0): Scale the interface to a custom factor.
                         Will scale the entire interface including pages,
                         can be used together with the guifontsize setting.
                         You can also use the ENV var: 'VIEB_INTERFACE_SCALE'.

 --unsafe-multiwin=<val> bool (false): Allow 2+ windows in the same datafolder.
                         This is fundamentally unsafe, but often requested.
                         See the FAQ for more details about multiple windows.
                         You can also use the ENV var: 'VIEB_UNSAFE_MULTIWIN'.

These command-line arguments will overwrite values set by the listed ENV vars.
Command-line startup arguments are parsed as follows by Vieb:
- Args listed above are used by Vieb only and will be checked for validity
- Args starting with '-' not listed above are passed to Chromium/Electron as is
- Args not starting with '-' will be opened as in a new tab if it's a valid url
You can find the full list of Electron args here:
https://www.electronjs.org/docs/latest/api/command-line-switches/
A similar unofficial list for Chromium args is located here:
https://peter.sh/experiments/chromium-command-line-switches/
`)
    printLicense()
    app.exit(code)
}

/** Print version information and exit the app with exit code 0. */
const printVersion = () => {
    console.info(`Vieb: Vim Inspired Electron Browser
This is version ${version} of ${app.getName()}.
Vieb is based on Electron and inspired by Vim.
It can be used to browse the web entirely with the keyboard.
This release uses Electron ${process.versions.electron} and Chromium ${
    process.versions.chrome}`)
    printLicense()
    app.exit(0)
}

/**
 * Parse the startup arguments.
 * @param {string[]} argv
 */
const getArguments = argv => {
    const execFile = basePath(argv[0])
    if (execFile === "electron" || process.defaultApp && execFile !== "vieb") {
        // The array argv is ["electron", "app", ...args]
        return argv.slice(2)
    }
    // The array argv is ["vieb", ...args]
    return argv.slice(1)
}

/**
 * Check if the provided string argument should be true or false as a boolean.
 * @param {string|null} arg
 */
const isTruthyArg = (arg = null) => {
    const argStr = String(arg).trim().toLowerCase()
    return Number(argStr) > 0 || ["y", "yes", "true", "on"].includes(argStr)
}

const args = getArguments(process.argv)
/** @type {(string|{container?: unknown, url?: unknown, script?: unknown})[]} */
const urls = []
/** @type {Electron.Input[]|"pass"|"all"} */
let blockedInsertMappings = []
let argDebugMode = false
let argDatafolder = process.env.VIEB_DATAFOLDER?.trim()
    || joinPath(app.getPath("appData"), "Vieb")
let argErwic = process.env.VIEB_ERWIC?.trim() || ""
let argExecute = ""
let argExecuteDur = Number(process.env.VIEB_EXECUTE_DUR?.trim() || 5000) || 5000
let argExecuteCount = Number(process.env.VIEB_EXECUTE_COUNT?.trim() || 1) || 1
let argWindowFrame = isTruthyArg(process.env.VIEB_WINDOW_FRAME)
let argConfigOrder = process.env.VIEB_CONFIG_ORDER?.trim().toLowerCase()
    || "user-first"
let argConfigOverride = process.env.VIEB_CONFIG_FILE?.trim() || ""
let argMediaKeys = isTruthyArg(process.env.VIEB_MEDIA_KEYS)
if (!process.env.VIEB_MEDIA_KEYS) {
    argMediaKeys = true
}
let argAutoplayMedia = process.env.VIEB_AUTOPLAY_MEDIA?.trim().toLowerCase()
    || "user"
let argAcceleration = process.env.VIEB_ACCELERATION?.trim().toLowerCase()
    || "hardware"
let argInterfaceScale = Number(
    process.env.VIEB_INTERFACE_SCALE?.trim() || 1.0) || 1.0
let argDevtoolsTheme = process.env.VIEB_DEVTOOLS_THEME?.trim().toLowerCase()
    || "dark"
let argUnsafeMultiwin = isTruthyArg(process.env.VIEB_UNSAFE_MULTIWIN)
/** @type {string|null} */
let customIcon = null
args.forEach(a => {
    const arg = a.trim()
    if (arg.startsWith("-")) {
        if (arg === "--help") {
            printUsage(0)
        } else if (arg === "--version") {
            printVersion()
        } else if (arg === "--devtools") {
            argDebugMode = true
        } else if (arg === "--datafolder") {
            console.warn("The 'datafolder' argument requires a value such as:"
                + " --datafolder=~/.config/Vieb/\n")
            printUsage()
        } else if (arg === "--erwic") {
            console.warn("The 'erwic' argument requires a value such as:"
                + " --erwic=~/.config/Erwic/\n")
            printUsage()
        } else if (arg === "--execute") {
            console.warn("The 'execute' argument requires a value such as:"
                + " --execute=\"echo <useCurrentUrl>\"\n")
            printUsage()
        } else if (arg === "--execute-dur") {
            console.warn("The 'execute-dur' argument requires a value such as:"
                + " --execute-dur=5000\n")
            printUsage()
        } else if (arg === "--execute-count") {
            console.warn(
                "The 'execute-count' argument requires a value such as:"
                + " --execute-count=1\n")
            printUsage()
        } else if (arg === "--config-order") {
            console.warn("The 'config-order' argument requires a value such as:"
                + " --config-order=user-first\n")
            printUsage()
        } else if (arg === "--config-file") {
            console.warn("The 'config-file' argument requires a value such as:"
                + " --config-file=./customconf\n")
            printUsage()
        } else if (arg === "--window-frame") {
            console.warn("The 'window-frame' argument requires a value such as:"
                + " --window-frame=false\n")
            printUsage()
        } else if (arg === "--media-keys") {
            console.warn("The 'media-keys' argument requires a value such as:"
                + " --media-keys=true\n")
            printUsage()
        } else if (arg === "--autoplay-media") {
            console.warn("The 'autoplay-media' argument requires a value such "
                + "as: --autoplay-media=user\n")
            printUsage()
        } else if (arg === "--acceleration") {
            console.warn("The 'acceleration' argument requires a value such as:"
                + "\n --acceleration=hardware\n")
            printUsage()
        } else if (arg === "--unsafe-multiwin") {
            console.warn("The 'unsafe-multiwin' argument requires a value "
                + "such as:\n --unsafe-multiwin=false\n")
            printUsage()
        } else if (arg.startsWith("--datafolder=")) {
            argDatafolder = arg.split("=").slice(1).join("=")
        } else if (arg.startsWith("--erwic=")) {
            argErwic = arg.split("=").slice(1).join("=")
        } else if (arg.startsWith("--execute=")) {
            argExecute = arg.split("=").slice(1).join("=")
        } else if (arg.startsWith("--execute-dur=")) {
            argExecuteDur = Number(arg.split("=").slice(1).join("="))
        } else if (arg.startsWith("--execute-count=")) {
            argExecuteCount = Number(arg.split("=").slice(1).join("="))
        } else if (arg.startsWith("--config-order=")) {
            argConfigOrder = arg.split("=").slice(1).join("=")
        } else if (arg.startsWith("--config-file=")) {
            argConfigOverride = arg.split("=").slice(1).join("=")
        } else if (arg.startsWith("--window-frame=")) {
            argWindowFrame = isTruthyArg(arg.split("=").slice(1).join("="))
        } else if (arg.startsWith("--media-keys=")) {
            argMediaKeys = isTruthyArg(arg.split("=").slice(1).join("="))
        } else if (arg.startsWith("--autoplay-media=")) {
            argAutoplayMedia = arg.split("=").slice(1).join("=").toLowerCase()
        } else if (arg.startsWith("--acceleration=")) {
            argAcceleration = arg.split("=").slice(1).join("=").toLowerCase()
        } else if (arg.startsWith("--interface-scale")) {
            argInterfaceScale = Number(arg.split("=").slice(1).join("="))
        } else if (arg.startsWith("--devtools-theme=")) {
            argDevtoolsTheme = arg.split("=").slice(1).join("=").toLowerCase()
        } else if (arg.startsWith("--unsafe-multiwin=")) {
            argUnsafeMultiwin = isTruthyArg(arg.split("=").slice(1).join("="))
        } else {
            console.warn(`Arg '${arg}' will be passed to Chromium`)
            app.commandLine.appendArgument(arg)
        }
    } else {
        urls.push(arg)
    }
})
if (argAutoplayMedia !== "user" && argAutoplayMedia !== "always") {
    console.warn("The 'autoplay-media' argument only accepts:\n"
        + "'user' or 'always'\n")
    printUsage()
}
if (argAcceleration !== "hardware" && argAcceleration !== "software") {
    console.warn("The 'acceleration' argument only accepts:\n"
        + "'hardware' or 'software'\n")
    printUsage()
}
if (argDevtoolsTheme !== "dark" && argDevtoolsTheme !== "light") {
    console.warn("The 'devtools-theme' argument only accepts:\n"
        + "'dark' or 'light'\n")
    printUsage()
}
if (!argDatafolder.trim()) {
    console.warn("The 'datafolder' argument may not be empty\n")
    printUsage()
}
const validConfigOrders = [
    "none", "user-only", "datafolder-only", "user-first", "datafolder-first"
]
if (!validConfigOrders.includes(argConfigOrder)) {
    console.warn(`The 'config-order' argument only accepts:\n${
        validConfigOrders.slice(0, -1).map(c => `'${c}'`).join(", ")} or '${
        validConfigOrders.slice(-1)[0]}'\n`)
    printUsage()
}
if (argConfigOverride) {
    argConfigOverride = expandPath(argConfigOverride)
    if (!isAbsolutePath(argConfigOverride)) {
        argConfigOverride = joinPath(process.cwd(), argConfigOverride)
    }
    if (!isFile(argConfigOverride)) {
        console.warn("Config file could not be read\n")
        printUsage()
    }
}
if (argAcceleration === "software") {
    app.disableHardwareAcceleration()
}
if (isNaN(argInterfaceScale) || argInterfaceScale <= 0) {
    console.warn(
        "The 'interface-scale' argument only accepts positive numbers\n")
    printUsage()
}
if (argInterfaceScale !== 1) {
    app.commandLine.appendSwitch(
        "force-device-scale-factor", `${argInterfaceScale}`)
}
if (isNaN(argExecuteDur) || argExecuteDur < 0) {
    console.warn("The 'execute-dur' argument only accepts positive numbers\n")
    printUsage()
}
if (isNaN(argExecuteCount) || argExecuteCount < 0) {
    console.warn("The 'execute-count' argument only accepts positive numbers\n")
    printUsage()
}
if (argExecuteDur === 0 && argExecuteCount === 0) {
    console.warn(
        "The 'execute-dur' and 'execute-count' arguments cannot both be zero\n")
    printUsage()
}
if (urls.length && argExecute) {
    console.warn(
        "The 'execute' argument cannot be combined with opening urls\n")
    printUsage()
}

/**
 * Apply some basic settings to the chromium devtools.
 * @param {string} prefFile
 * @param {boolean} undock
 */
const applyDevtoolsSettings = (prefFile, undock = true) => {
    makeDir(dirname(prefFile))
    const preferences = readJSON(prefFile) || {}
    preferences.electron ||= {}
    preferences.electron.devtools ||= {}
    preferences.electron.devtools.preferences ||= {}
    // Disable source maps as they leak internal structure to the webserver
    preferences.electron.devtools.preferences.cssSourceMapsEnabled = "false"
    preferences.electron.devtools.preferences.jsSourceMapsEnabled = "false"
    // Undock main process devtools to prevent window size issues
    if (undock) {
        preferences.electron.devtools.preferences.
            currentDockState = `"undocked"`
    }
    // Disable release notes, most are not relevant for Vieb
    preferences.electron.devtools.preferences[
        "help.show-release-note"] = "false"
    // Show timestamps in the console
    preferences.electron.devtools.preferences.consoleTimestampsEnabled = "true"
    // Disable the paused overlay which prevents interaction with other pages
    preferences.electron.devtools.preferences.disablePausedStateOverlay = "true"
    // Style the devtools based on the system theme
    let theme = `"dark"`
    if (argDevtoolsTheme === "light") {
        theme = `"light"`
    }
    preferences.electron.devtools.preferences.uiTheme = theme
    writeJSON(prefFile, preferences)
}

// https://github.com/electron/electron/issues/30201
if (argMediaKeys) {
    app.commandLine.appendSwitch("disable-features", "UserAgentClientHint")
} else {
    app.commandLine.appendSwitch("disable-features",
        "HardwareMediaKeyHandling,UserAgentClientHint")
}
app.commandLine.appendSwitch("enable-features", "SharedArrayBuffer")
argDatafolder = `${joinPath(expandPath(argDatafolder.trim()))}/`
const partitionDir = joinPath(argDatafolder, "Partitions")
listDir(partitionDir, false, true)?.filter(part => part.startsWith("temp"))
    .map(part => joinPath(partitionDir, part)).forEach(part => rm(part))
rm(joinPath(argDatafolder, "erwicmode"))
app.setPath("appData", argDatafolder)
app.setPath("userData", argDatafolder)
applyDevtoolsSettings(joinPath(argDatafolder, "Preferences"))
if (argErwic) {
    argErwic = expandPath(argErwic)
    /** @type {{
     *   name?: unknown, icon?: unknown, apps: {
     *     container?: unknown, script?: unknown, url?: unknown
     *   }[]
     * }} */
    const config = readJSON(argErwic)
    if (!config) {
        console.warn("Erwic config file could not be read\n")
        printUsage()
    }
    if (typeof config.name === "string") {
        app.setName(config.name)
    }
    if (typeof config.icon === "string") {
        config.icon = expandPath(config.icon)
        if (typeof config.icon === "string") {
            if (config.icon !== joinPath(config.icon)) {
                config.icon = joinPath(dirname(argErwic), config.icon)
            }
            if (typeof config.icon !== "string" || !isFile(config.icon)) {
                config.icon = null
            }
            if (typeof config.icon === "string") {
                customIcon = config.icon
            }
        }
    }
    writeFile(joinPath(argDatafolder, "erwicmode"), "")
    if (!Array.isArray(config.apps)) {
        console.warn("Erwic config file requires a list of 'apps'\n")
        printUsage()
    }
    config.apps = config.apps.map(a => {
        if (typeof a.url !== "string" || typeof a.container !== "string") {
            return null
        }
        const simpleContainerName = a.container.replace(/_/g, "")
        if (simpleContainerName.match(specialChars)) {
            console.warn("Container names are not allowed to have "
                + "special characters besides underscores\n")
            printUsage()
        }
        if (typeof a.script === "string") {
            a.script = expandPath(a.script)
            if (typeof a.script === "string") {
                if (a.script !== joinPath(a.script)) {
                    a.script = joinPath(dirname(argErwic), a.script)
                }
            }
        } else {
            a.script = null
        }
        return a
    }).flatMap(a => a ?? [])
    if (config.apps.length === 0) {
        console.warn("Erwic config file requires at least one app to be added")
        console.warn("Each app must have a 'container' name and a 'url'\n")
        printUsage()
    }
    urls.push(...config.apps)
}
// When the app is ready to start, open the main window
/** @type {Electron.BrowserWindow|null} */
let mainWindow = null
/** @type {Electron.BrowserWindow|null} */
let loginWindow = null
/** @type {Electron.BrowserWindow|null} */
let notificationWindow = null
/** @type {Electron.BrowserWindow|null} */
let promptWindow = null

/**
 * Check if an input matches a given key.
 * @param {Electron.Input} key
 */
const currentInputMatches = key => {
    if (blockedInsertMappings === "pass" || blockedInsertMappings === "all") {
        return true
    }
    return blockedInsertMappings.some(mapping => {
        if (!!mapping.alt === key.alt && !!mapping.control === key.control) {
            if (!!mapping.meta === key.meta && !!mapping.shift === key.shift) {
                if (key.location === 3) {
                    return mapping.key === `k${key.key}`
                }
                return mapping.key === key.key
            }
        }
        return false
    })
}

/**
 * Resolve local paths to absolute file protocol paths.
 * @param {(string|{
 *   container?: unknown, url?: unknown, script?: unknown
 * })[]} paths
 * @param {string|null} cwd
 */
const resolveLocalPaths = (paths, cwd = null) => paths.filter(u => u).map(u => {
    let url = ""
    if (typeof u === "string") {
        url = String(u)
    } else if (typeof u === "object") {
        url = String(u.url)
    }
    if (!url) {
        return null
    }
    let fileLocation = expandPath(url.replace(/^file:\/+/g, "/"))
    if (process.platform === "win32") {
        fileLocation = expandPath(url.replace(/^file:\/+/g, ""))
    }
    if (!isAbsolutePath(fileLocation)) {
        fileLocation = joinPath(cwd || process.cwd(), url)
    }
    if (isFile(fileLocation)) {
        return `file:///${fileLocation.replace(/^\//g, "")}`
    }
    if (url.startsWith("-")) {
        return null
    }
    if (typeof u === "object") {
        return {...u, url}
    }
    return {url}
}).filter(u => u)

/** @type {{[domain: string]: string[]}} */
const allowedFingerprints = {}
/** @type {{
 *   [permission: string]: "allow"|"block"|"ask"|"allowkind"|"allowfull"
 * } & {
 *   permissionsallowed?: string[],
 *   permissionsasked?: string[],
 *   permissionsblocked?: string[]
 * }} */
let permissions = {}

/**
 * Main check if a permission should be allowed or declined.
 * @param {Electron.WebContents|null} _
 * @param {string} pm
 * @param {null|((_: any) => void)} callback
 * @param {{
 *   mediaTypes?: string[],
 *   externalURL?: string,
 *   requestingUrl?: string
 *   cert?: Electron.Certificate
 *   error?: string
 * }} details
 */
const permissionHandler = (_, pm, callback, details) => {
    if (!mainWindow) {
        return false
    }
    let permission = pm.toLowerCase().replace("sanitized", "").replace(/-/g, "")
    if (permission === "mediakeysystem") {
        // Block any access to DRM, there is no Electron support for it anyway
        callback?.(false)
        return false
    }
    if (permission === "media") {
        if (details.mediaTypes?.includes("video")) {
            permission = "camera"
        } else if (details.mediaTypes?.includes("audio")) {
            permission = "microphone"
        } else if (details.mediaTypes) {
            permission = "displaycapture"
        } else {
            permission = "mediadevices"
        }
    }
    let permissionName = `permission${permission}`
    if (permission === "openexternal" && details.externalURL) {
        if (details.externalURL.startsWith(`${app.getName().toLowerCase()}:`)) {
            mainWindow.webContents.send("navigate-to", details.externalURL)
            return false
        }
    }
    let setting = permissions[permissionName]
    if (!setting) {
        permissionName = "permissionunknown"
        setting = permissions.permissionunknown
    }
    /** @type {"ask"|"block"|"allow"|null} */
    let settingRule = null
    /** @type {("ask"|"block"|"allow")[]} */
    const permissionOverrideTypes = ["ask", "block", "allow"]
    for (const override of permissionOverrideTypes) {
        const permList = permissions[`permissions${override}ed`]
        for (const rule of permList || []) {
            if (!rule.trim() || settingRule) {
                continue
            }
            const [match, ...names] = rule.split("~")
            if (names.some(p => permissionName.endsWith(p))) {
                if (details.requestingUrl?.match(match)) {
                    settingRule = override
                    break
                }
            }
            if (permissionName.includes("mediadevices")) {
                if (details.requestingUrl?.match(match)) {
                    if (names.some(p => p.endsWith("mediadeviceskind"))) {
                        settingRule = "allow"
                        break
                    }
                    if (names.some(p => p.endsWith("mediadevicesfull"))) {
                        settingRule = "allow"
                        break
                    }
                }
            }
        }
    }
    setting = settingRule || setting
    if (!callback) {
        return setting !== "block"
    }
    const domain = domainName(details.requestingUrl ?? "") ?? ""
    if (permission === "certificateerror") {
        if (allowedFingerprints[domain]
            ?.includes(details.cert?.fingerprint ?? "")) {
            mainWindow.webContents.send("notify",
                `Automatic domain caching rule for '${permission}' activated `
                + `at '${details.requestingUrl}' which was allowed, because `
                + `this same certificate was allowed before on this domain`,
                {"src": "user", "type": "perm"})
            callback(true)
            return true
        }
    }
    if (setting === "ask") {
        let url = details.requestingUrl ?? ""
        if (url.length > 100) {
            url = url.replace(/.{50}/g, "$&\n")
        }
        if (url.length > 1000) {
            url = `${url.split("").slice(0, 1000).join("")}...`
        }
        let message = "The page has requested access to the permission "
            + `'${permission}'. You can allow or deny this below, and choose if`
            + " you want to make this the default for the current session when "
            + "sites ask for this permission. For help and more options, see "
            + `':h ${permissionName}', ':h permissionsallowed', ':h permissions`
            + `asked' and ':h permissionsblocked'.\n\npage:\n${url}`
        /** @type {string|undefined} */
        /** @type {import("electron").MessageBoxOptions} */
        const dialogOptions = {
            "buttons": ["Allow", "Deny"],
            "cancelId": 1,
            "checkboxLabel": "Remember for this session",
            "defaultId": 0,
            message,
            "title": `Allow this page to access '${permission}'?`,
            "type": "question"
        }
        if (permission === "openexternal") {
            let exturl = details.externalURL ?? ""
            if (exturl.length > 100) {
                exturl = exturl.replace(/.{50}/g, "$&\n")
            }
            if (exturl.length > 1000) {
                exturl = `${exturl.split("").slice(0, 1000).join("")}...`
            }
            message = "The page has requested to open an external application."
                + " You can allow or deny this below, and choose if you want to"
                + " make this the default for the current session when sites "
                + "ask to open urls in external programs. For help and more "
                + "options, see ':h permissionopenexternal', ':h permissionsall"
                + "owed', ':h permissionsasked' and ':h permissionsblocked'."
                + `\n\npage:\n${url}\n\nexternal:\n${exturl}`
        }
        if (permission === "certificateerror") {
            message = "The page has a certificate error listed below. You can "
                + "choose if you still want to continue visiting. Please do "
                + "this after reviewing the certificate details. Because of the"
                + " nature of certificates, any allowed certs will keep being "
                + "trusted per domain until you restart Vieb. Changing the "
                + "permission setting afterwards won't change this behavior. "
                + "So while you can deny the same certificate multiple times, "
                + "you only need to allow it once to be able to keep using it."
                + ` For help and more options, see ':h ${permissionName}'.`
                + `\n\npage: ${url}\ndomain: ${domain}\n\n`
                + `ISSUER: ${details.cert?.issuerName}\n`
                + `SELF-SIGNED: ${!details.cert?.issuerCert}\n`
                + `SUBJECT: ${details.cert?.subjectName}\n`
                + `STARTS: ${formatDate(details.cert?.validStart)}\n`
                + `EXPIRES: ${formatDate(details.cert?.validExpiry)}\n`
                + `FINGERPRINT: ${details.cert?.fingerprint}\n\n`
                + "Only allow certificates you have verified and can trust!"
            delete dialogOptions.checkboxLabel
        }
        dialogOptions.message = message
        dialog.showMessageBox(mainWindow, dialogOptions).then(e => {
            if (!mainWindow) {
                return false
            }
            /** @type {"allow"|"block"|"ask"|"allowkind"|"allowfull"} */
            let action = "allow"
            if (e.response !== 0) {
                action = "block"
            }
            if (settingRule) {
                mainWindow.webContents.send("notify",
                    `Ask rule for '${permission}' activated at '`
                    + `${details.requestingUrl}' which was ${action}ed by user`,
                    {"src": "user", "type": "perm"})
            } else {
                mainWindow.webContents.send("notify",
                    `Manually ${action}ed '${permission}' at `
                    + `'${details.requestingUrl}'`,
                    {"src": "user", "type": "perm"})
            }
            const allow = action === "allow"
            const canSave = !allow || permission !== "displaycapture"
            if (e.checkboxChecked && canSave) {
                mainWindow.webContents.send(
                    "set-permission", permissionName, action)
                permissions[permissionName] = action
            }
            if (permission === "certificateerror" && allow) {
                if (!allowedFingerprints[domain]) {
                    allowedFingerprints[domain] = []
                }
                allowedFingerprints[domain].push(
                    details.cert?.fingerprint ?? "")
            }
            callback(allow)
            return allow
        })
    } else {
        if (settingRule) {
            mainWindow.webContents.send("notify",
                `Automatic rule for '${permission}' activated at `
                + `'${details.requestingUrl}' which was ${setting}ed`,
                {"src": "user", "type": "perm"})
        } else {
            mainWindow.webContents.send("notify",
                `Globally ${setting}ed '${permission}' at `
                + `'${details.requestingUrl}' based on '${permissionName}'`,
                {"src": "user", "type": "perm"})
        }
        const allow = setting === "allow"
        if (permission === "certificateerror" && allow) {
            if (!allowedFingerprints[domain]) {
                allowedFingerprints[domain] = []
            }
            allowedFingerprints[domain].push(details.cert?.fingerprint ?? "")
        }
        callback(allow)
        return allow
    }
    return false
}

app.on("ready", () => {
    app.userAgentFallback = defaultUseragent()
    const executeOut = joinPath(app.getPath("appData"), ".tmp-execute-output")
    deleteFile(executeOut)
    if (!argUnsafeMultiwin) {
        /** @type {{argv?: string[], command?: string}} */
        let secondInstanceArgs = {"argv": args}
        if (argExecute) {
            secondInstanceArgs = {"command": argExecute}
        }
        if (app.requestSingleInstanceLock(secondInstanceArgs)) {
            if (argExecute) {
                console.info("Execute arg only works if Vieb is "
                    + "already running in this datafolder.")
                app.exit(1)
            }
            app.on("second-instance", (_, newArgs, cwd, extra) => {
                if (!mainWindow) {
                    return
                }
                // @ts-expect-error command might be there, if so use it
                if (extra?.command) {
                    mainWindow.webContents.send(
                        // @ts-expect-error command might be there, if so use it
                        "execute-command", extra?.command)
                    return
                }
                if (mainWindow.isMinimized()) {
                    mainWindow.restore()
                }
                mainWindow.focus()
                mainWindow.webContents.send("urls", resolveLocalPaths(
                    // @ts-expect-error argv might be there, if so use it
                    extra?.argv || getArguments(newArgs), cwd))
            })
        } else if (!argExecute) {
            console.info(`Sending urls to existing instance ${argDatafolder}`)
            app.exit(0)
        }
    }
    if (argExecute) {
        if (argExecuteDur) {
            setTimeout(() => {
                const fileContents = readFile(executeOut)
                const parts = fileContents?.split("\t\t\t") ?? []
                if (parts.at(-1) === "") {
                    parts.pop()
                }
                if (fileContents !== null && parts.length) {
                    console.info(parts.join("\n"))
                }
                deleteFile(executeOut)
                process.exit(0)
            }, argExecuteDur)
        }
        watchFile(executeOut, info => {
            if (info.blksize > 0 || info.size > 0) {
                const fileContents = readFile(executeOut)
                const parts = fileContents?.split("\t\t\t") ?? []
                if (parts.at(-1) === "") {
                    parts.pop()
                }
                if (fileContents !== null && argExecuteCount
                    && parts.length >= argExecuteCount) {
                    console.info(parts.join("\n"))
                    deleteFile(executeOut)
                    process.exit(0)
                }
            }
        })
        return
    }
    app.on("open-file", (_, url) => mainWindow?.webContents.send("urls",
        resolveLocalPaths([url])))
    app.on("open-url", (_, url) => mainWindow?.webContents.send("urls",
        resolveLocalPaths([url])))
    if (!app.isPackaged && !customIcon) {
        customIcon = joinPath(__dirname, "img/vieb.svg")
    }
    // Init mainWindow
    /** @type {Electron.BrowserWindowConstructorOptions} */
    const windowData = {
        "closable": false,
        "frame": argWindowFrame,
        "height": 600,
        "show": argDebugMode,
        "title": app.getName(),
        "webPreferences": {
            "contextIsolation": false,
            // Info on nodeIntegrationInSubFrames and nodeIntegrationInWorker:
            // https://github.com/electron/electron/issues/22582
            // https://github.com/electron/electron/issues/28620
            "nodeIntegrationInSubFrames": true,
            "nodeIntegrationInWorker": true,
            "preload": joinPath(__dirname, "renderer/index.js"),
            "sandbox": false,
            "webviewTag": true
        },
        "width": 800
    }
    if (customIcon) {
        windowData.icon = customIcon
    }
    mainWindow = new BrowserWindow(windowData)
    mainWindow.removeMenu()
    mainWindow.setMinimumSize(Math.min(500 / argInterfaceScale, 500),
        Math.min(500 / argInterfaceScale, 500))
    mainWindow.on("focus", () => mainWindow?.webContents.send("window-focus"))
    mainWindow.on("blur", () => mainWindow?.webContents.send("window-blur"))
    mainWindow.on("close", e => {
        e.preventDefault()
        mainWindow?.webContents.send("window-close")
    })
    mainWindow.on("closed", () => app.exit(0))
    // Load app and send urls when ready
    mainWindow.loadURL(`file://${joinPath(__dirname, "index.html")}`)
    mainWindow.webContents.once("did-finish-load", () => {
        mainWindow?.webContents.setWindowOpenHandler(() => ({"action": "deny"}))
        mainWindow?.webContents.on("will-navigate", e => e.preventDefault())
        mainWindow?.webContents.on("will-redirect", e => e.preventDefault())
        if (argDebugMode) {
            mainWindow?.webContents.openDevTools({"mode": "detach"})
        }
        mainWindow?.webContents.send("urls", resolveLocalPaths(urls))
    })
    mainWindow.webContents.on("will-attach-webview", (_, prefs) => {
        prefs.preload = joinPath(__dirname, "preload/index.js")
        prefs.sandbox = false
        prefs.contextIsolation = false
    })
    mainWindow.webContents.on("did-attach-webview", (_, contents) => {
        contents.on("will-prevent-unload", e => e.preventDefault())
        contents.on("unresponsive", () => mainWindow?.webContents.send(
            "unresponsive", contents.id))
        contents.on("responsive", () => mainWindow?.webContents.send(
            "responsive", contents.id))
        let navigationUrl = ""
        contents.on("did-start-navigation", (__, url) => {
            navigationUrl = url
        })
        contents.on("did-redirect-navigation", (__, url) => {
            if (navigationUrl !== url) {
                mainWindow?.webContents.send("redirect", navigationUrl, url)
            }
        })
        contents.setWebRTCIPHandlingPolicy("default_public_interface_only")
        contents.on("before-input-event", (e, input) => {
            if (blockedInsertMappings === "pass") {
                return
            }
            if (currentInputMatches(input)) {
                e.preventDefault()
            }
            mainWindow?.webContents.send("insert-mode-input-event", input)
        })
        contents.on("zoom-changed", (__, dir) => {
            mainWindow?.webContents.send("zoom-changed", contents.id, dir)
        })
        contents.on("certificate-error", (e, url, err, cert, fn) => {
            e.preventDefault()
            permissionHandler(null, "certificateerror", fn, {
                cert, "error": err, "requestingUrl": url
            })
        })
        contents.setWindowOpenHandler(e => {
            if (e.disposition === "foreground-tab") {
                mainWindow?.webContents.send("navigate-to", e.url)
            } else {
                mainWindow?.webContents.send("new-tab", e.url)
            }
            return {"action": "deny"}
        })
    })
    // Show a dialog for sites requiring Basic HTTP authentication
    /** @type {Electron.BrowserWindowConstructorOptions} */
    const loginWindowData = {
        "alwaysOnTop": true,
        "frame": false,
        "fullscreenable": false,
        "modal": true,
        "parent": mainWindow,
        "resizable": false,
        "show": false,
        "webPreferences": {
            "partition": "login",
            "preload": joinPath(__dirname, "popups/login.js")
        }
    }
    if (customIcon) {
        loginWindowData.icon = customIcon
    }
    loginWindow = new BrowserWindow(loginWindowData)
    const loginPage = `file:///${joinPath(__dirname, "pages/loginpopup.html")}`
    loginWindow.loadURL(loginPage)
    loginWindow.on("close", e => {
        e.preventDefault()
        loginWindow?.hide()
        mainWindow?.focus()
    })
    ipcMain.on("hide-login-window", () => {
        loginWindow?.hide()
        mainWindow?.focus()
    })
    // Show a dialog for large notifications
    /** @type {Electron.BrowserWindowConstructorOptions} */
    const notificationWindowData = {
        "alwaysOnTop": true,
        "frame": false,
        "fullscreenable": false,
        "modal": true,
        "parent": mainWindow,
        "resizable": false,
        "show": false,
        "webPreferences": {
            "partition": "notification-window",
            "preload": joinPath(__dirname, "popups/notification.js")
        }
    }
    if (customIcon) {
        notificationWindowData.icon = customIcon
    }
    notificationWindow = new BrowserWindow(notificationWindowData)
    const notificationPage = `file:///${joinPath(
        __dirname, "pages/notificationpopup.html")}`
    notificationWindow.loadURL(notificationPage)
    notificationWindow.on("close", e => {
        e.preventDefault()
        notificationWindow?.hide()
        mainWindow?.focus()
    })
    ipcMain.on("hide-notification-window", () => {
        notificationWindow?.hide()
        mainWindow?.focus()
    })
    // Show a sync prompt dialog if requested by any of the pages
    /** @type {Electron.BrowserWindowConstructorOptions} */
    const promptWindowData = {
        "alwaysOnTop": true,
        "frame": false,
        "fullscreenable": false,
        "modal": true,
        "parent": mainWindow,
        "resizable": false,
        "show": false,
        "webPreferences": {
            "partition": "prompt",
            "preload": joinPath(__dirname, "popups/prompt.js")
        }
    }
    if (customIcon) {
        promptWindowData.icon = customIcon
    }
    promptWindow = new BrowserWindow(promptWindowData)
    const promptPage = `file:///${joinPath(__dirname, "pages/promptpopup.html")}`
    promptWindow.loadURL(promptPage)
})
// Handle Basic HTTP login attempts
/** @type {number[]} */
const loginAttempts = []
let fontsize = 14
let customCSS = ""
ipcMain.on("set-custom-styling", (_, newFontSize, newCSS) => {
    fontsize = newFontSize
    customCSS = newCSS
})
app.on("login", (e, contents, _, auth, callback) => {
    if (!mainWindow || !loginWindow || loginWindow.isVisible()) {
        return
    }
    if (loginAttempts.includes(contents.id)) {
        loginAttempts.splice(loginAttempts.indexOf(contents.id), 1)
        return
    }
    e.preventDefault()
    loginAttempts.push(contents.id)
    loginWindow.removeAllListeners("hide")
    loginWindow.once("hide", () => {
        try {
            callback("", "")
        } catch {
            // Window was already closed
        }
    })
    ipcMain.removeAllListeners("login-credentials")
    ipcMain.once("login-credentials", (__, credentials) => {
        try {
            callback(credentials[0], credentials[1])
            loginWindow?.hide()
            mainWindow?.focus()
        } catch {
            // Window is already being closed
        }
    })
    const bounds = mainWindow.getBounds()
    const size = Math.round(fontsize * 21)
    loginWindow.setMinimumSize(size, size)
    loginWindow.setSize(size, size)
    loginWindow.setPosition(
        Math.round(bounds.x + bounds.width / 2 - size / 2),
        Math.round(bounds.y + bounds.height / 2 - size / 2))
    loginWindow.resizable = false
    loginWindow.show()
    loginWindow.focus()
    loginWindow.webContents.send("login-information",
        fontsize, customCSS, `${auth.host}: ${auth.realm}`)
})
// Show a scrollable notification popup for long notifications
ipcMain.on("show-notification", (_, escapedMessage, properType) => {
    if (!mainWindow || !notificationWindow) {
        return
    }
    const bounds = mainWindow.getBounds()
    const width = Math.round(bounds.width * 0.9)
    let height = Math.round(bounds.height * 0.9)
    height -= Math.round(height % fontsize + fontsize * 0.75)
    notificationWindow.setMinimumSize(width, height)
    notificationWindow.setSize(width, height)
    notificationWindow.setPosition(
        Math.round(bounds.x + bounds.width / 2 - width / 2),
        Math.round(bounds.y + bounds.height / 2 - height / 2))
    notificationWindow.webContents.send("notification-details",
        escapedMessage, fontsize, customCSS, properType)
    notificationWindow.show()
    notificationWindow.focus()
})
// Handle prompts in sync from within the webviews
ipcMain.on("show-prompt-dialog", (e, title, defaultText) => {
    if (!mainWindow || !promptWindow) {
        return
    }
    ipcMain.removeAllListeners("prompt-response")
    ipcMain.removeAllListeners("hide-prompt-window")
    promptWindow.removeAllListeners("close")
    const bounds = mainWindow.getBounds()
    const size = Math.round(fontsize * 21)
    promptWindow.setMinimumSize(size, size)
    promptWindow.setSize(size, size)
    promptWindow.setPosition(
        Math.round(bounds.x + bounds.width / 2 - size / 2),
        Math.round(bounds.y + bounds.height / 2 - size / 2))
    promptWindow.resizable = false
    promptWindow.show()
    promptWindow.focus()
    promptWindow.webContents.send(
        "prompt-info", fontsize, customCSS, title, defaultText)
    ipcMain.on("prompt-response", (_, response) => {
        promptWindow?.hide()
        mainWindow?.focus()
        e.returnValue = response
    })
    ipcMain.on("hide-prompt-window", () => {
        promptWindow?.hide()
        mainWindow?.focus()
        e.returnValue = null
    })
    promptWindow.on("close", ev => {
        ev.preventDefault()
        promptWindow?.hide()
        mainWindow?.focus()
        e.returnValue = null
    })
})
// Create and manage sessions, mostly downloads, adblocker and permissions
const dlsFile = joinPath(app.getPath("appData"), "dls")
/** @type {{
 *   downloadmethod?: string,
 *   downloadpath: string,
 *   cleardownloadsonquit?: boolean,
 *   cleardownloadsoncompleted?: boolean,
 *   src?: import("./renderer/common").RunSource
 * }} */
let downloadSettings = {"downloadpath": app.getPath("downloads")}
/** @typedef {{
 *   current: number,
 *   date: Date,
 *   file: string,
 *   name: string,
 *   item: Electron.DownloadItem
 *   state: string,
 *   total: number,
 *   url: string
 * }} downloadItem
 */
/** @type {downloadItem[]} */
let downloads = []
/** @type {string[]} */
let redirects = []
/** @type {import("@cliqz/adblocker-electron").ElectronBlocker|null} */
let blocker = null
/** @type {"view"|"block"|"download"}} */
let pdfbehavior = "view"
/** @type {string[]|null} */
let resourceTypes = null
/** @type {string[]} */
let resourcesAllowed = []
/** @type {string[]} */
let resourcesBlocked = []
/** @type {{[key: string]: string}} */
let requestHeaders = {}
/** @type {string[]} */
const sessionList = []
const adblockerPreload = joinPath(__dirname,
    "../node_modules/@cliqz/adblocker-electron-preload/dist/preload.cjs.js")
const defaultCSS = readFile(joinPath(__dirname, `colors/default.css`))
ipcMain.on("set-redirects", (_, rdr) => {
    redirects = rdr
})

/**
 * Update the request header setting.
 * @param {Electron.IpcMainEvent} _
 * @param {{[key: string]: string}} headers
 */
const updateRequestHeaders = (_, headers) => {
    requestHeaders = headers
}

ipcMain.on("update-request-headers", updateRequestHeaders)
ipcMain.on("open-download", (_, location) => shell.openPath(location))

/**
 * Update download settings.
 * @param {Electron.IpcMainEvent} _
 * @param {{
 *   downloadmethod: string,
 *   downloadpath: string,
 *   cleardownloadsonquit: boolean,
 *   cleardownloadsoncompleted: boolean,
 *   src: import("./renderer/common").RunSource
 * }} settings
 */
const setDownloadSettings = (_, settings) => {
    if (Object.keys(downloadSettings).length === 0) {
        if (settings.cleardownloadsonquit) {
            deleteFile(dlsFile)
        } else if (isFile(dlsFile)) {
            /** @type {downloadItem[]} */
            const downloadsFile = readJSON(dlsFile) ?? []
            downloads = downloadsFile.map(d => {
                if (d.state !== "completed") {
                    d.state = "cancelled"
                }
                return d
            }) || []
        }
    }
    downloadSettings = settings
    if (downloadSettings.cleardownloadsoncompleted) {
        downloads = downloads.filter(d => d.state !== "completed")
    }
    downloadSettings.downloadpath = expandPath(downloadSettings.downloadpath
        || app.getPath("downloads") || "~/Downloads")
}

/** Write the download info to disk if downloads should be stored after quit. */
const writeDownloadsToFile = () => {
    downloads.forEach(d => {
        // Update downloads that are stuck on waiting to start,
        // but have already been destroyed by electron.
        try {
            d.item.getFilename()
        } catch {
            if (d.state === "waiting_to_start") {
                d.state = "completed"
            }
        }
    })
    if (downloadSettings.cleardownloadsonquit || downloads.length === 0) {
        deleteFile(dlsFile)
    } else {
        writeJSON(dlsFile, downloads)
    }
}

ipcMain.on("set-download-settings", setDownloadSettings)
ipcMain.on("download-list-request", (e, action, downloadId) => {
    if (action === "removeall") {
        downloads.forEach(download => {
            try {
                download.item.cancel()
            } catch {
                // Download was already removed or is already done
            }
        })
        downloads = []
    }
    if (action === "pause") {
        try {
            downloads[downloadId].item.pause()
        } catch {
            // Download just finished or some other silly reason
        }
    }
    if (action === "resume") {
        try {
            downloads[downloadId].item.resume()
        } catch {
            // Download can't be resumed
        }
    }
    if (action === "remove") {
        try {
            downloads[downloadId].state = "removed"
            downloads[downloadId].item.cancel()
        } catch {
            // Download was already removed from the list or something
        }
        try {
            downloads.splice(downloadId, 1)
        } catch {
            // Download was already removed from the list or something
        }
    }
    writeDownloadsToFile()
    e.sender.send("download-list", JSON.stringify(downloads))
})
ipcMain.on("set-permissions", (_, permissionObject) => {
    permissions = permissionObject
})

/**
 * Update the list of spell languages to be used.
 * @param {Electron.IpcMainEvent} _
 * @param {string[]} langs
 */
const setSpelllangs = (_, langs) => {
    if (!langs) {
        return
    }
    const parsedLangs = langs.map(l => {
        let lang = l
        if (lang === "system") {
            lang = app.getLocale()
        }
        const valid = session.defaultSession.availableSpellCheckerLanguages
        if (!valid.includes(lang)) {
            return null
        }
        return lang
    }).flatMap(lang => lang ?? [])
    sessionList.forEach(ses => {
        session.fromPartition(ses).setSpellCheckerLanguages(parsedLangs)
        session.defaultSession.setSpellCheckerLanguages(parsedLangs)
    })
}

ipcMain.on("set-spelllang", setSpelllangs)
ipcMain.on("update-resource-settings", (_, resources, block, allow) => {
    resourceTypes = [
        ...resources, "mainframe", "subframe", "cspreport", "other"
    ]
    resourcesAllowed = allow
    resourcesBlocked = block
})

/** Generate a 403 forbidden response to block the PDF viewer entirely. */
const blockPdf = () => new Response("", {"status": 403})

/**
 * Load a blocklist with extra newline if it has contents.
 * @param {string} file
 */
const loadBlocklist = file => {
    const contents = readFile(file)
    if (contents) {
        return `${contents}\n`
    }
    return ""
}

/** Disable the adblocker completely. */
const disableAdblocker = () => {
    if (!blocker) {
        return
    }
    sessionList.forEach(part => {
        const ses = session.fromPartition(part)
        ses.setPreloads(ses.getPreloads().filter(p => p !== adblockerPreload))
    })
    ipcMain.removeListener("get-cosmetic-filters-first",
        blocker.onGetCosmeticFiltersFirst)
    ipcMain.removeListener("get-cosmetic-filters",
        blocker.onGetCosmeticFiltersUpdated)
    ipcMain.removeListener("is-mutation-observer-enabled",
        blocker.onIsMutationObserverEnabled)
    blocker = null
}

/** Reload the adblocker optionally including the default lists. */
const reloadAdblocker = () => {
    if (blocker) {
        disableAdblocker()
    }
    const blocklistsFolders = [
        joinPath(app.getPath("appData"), "blocklists"),
        expandPath("~/.vieb/blocklists")
    ]
    let filters = ""
    for (const blocklistsFolder of blocklistsFolders) {
        listDir(blocklistsFolder, true)?.forEach(file => {
            if (file.endsWith(".txt")) {
                filters += loadBlocklist(file)
            }
        })
    }
    let ElectronBlocker = null
    try {
        ({ElectronBlocker} = require("@cliqz/adblocker-electron"))
    } catch {
        // Adblocker module not present, skipping initialization
    }
    if (!ElectronBlocker || !isFile(adblockerPreload)) {
        mainWindow?.webContents.send("notify",
            "Adblocker module not present, ads will not be blocked!",
            {"src": "user", "type": "err"})
        return
    }
    blocker = ElectronBlocker.parse(filters)
    const resources = readFile(joinPath(__dirname, `./blocklists/resources`))
    if (resources) {
        blocker.updateResources(resources, `${resources.length}`)
    }
    sessionList.forEach(part => {
        const ses = session.fromPartition(part)
        ses.setPreloads(ses.getPreloads().concat([adblockerPreload]))
    })
    ipcMain.on("get-cosmetic-filters-first", blocker.onGetCosmeticFiltersFirst)
    ipcMain.on("get-cosmetic-filters", blocker.onGetCosmeticFiltersUpdated)
    ipcMain.on("is-mutation-observer-enabled",
        blocker.onIsMutationObserverEnabled)
}

/**
 * Enable the adblocker either statically, with updates or custom.
 * @param {"static"|"custom"|"update"} type
 */
const enableAdblocker = type => {
    const blocklistDir = joinPath(app.getPath("appData"), "blocklists")
    const blocklists = readJSON(joinPath(
        __dirname, "blocklists/list.json")) || {}
    makeDir(blocklistDir)
    // Copy the default and included blocklists to the appdata folder
    if (type !== "custom") {
        for (const name of Object.keys(blocklists)) {
            const list = joinPath(__dirname, `blocklists/${name}.txt`)
            writeFile(joinPath(blocklistDir, `${name}.txt`),
                readFile(list) ?? "")
        }
    }
    // And update all blocklists to the latest version if enabled
    if (type === "update") {
        const extraLists = readJSON(joinPath(blocklistDir, "list.json")) || {}
        const allBlocklists = {...blocklists, ...extraLists}
        for (const list of Object.keys(allBlocklists)) {
            const url = allBlocklists[list]
            if (!url) {
                continue
            }
            mainWindow?.webContents.send("notify",
                `Updating ${list} to the latest version`,
                {"src": "user"})
            session.fromPartition("persist:main")
            const request = net.request({"partition": "persist:main", url})
            request.on("response", res => {
                let body = ""
                res.on("end", () => {
                    writeFile(joinPath(blocklistDir, `${list}.txt`), body)
                    reloadAdblocker()
                    mainWindow?.webContents.send("notify",
                        `Updated and reloaded the latest ${list} successfully`,
                        {"src": "user", "type": "suc"})
                })
                res.on("data", chunk => {
                    body += chunk
                })
            })
            request.on("abort", () => mainWindow?.webContents.send("notify",
                `Failed to update ${list}: Request aborted`,
                {"src": "user", "type": "err"}))
            request.on("error", e => mainWindow?.webContents.send("notify",
                `Failed to update ${list}:\n${e.message}`,
                {"src": "user", "type": "err"}))
            request.end()
        }
    } else {
        reloadAdblocker()
    }
}

ipcMain.on("adblock-enable", (_, type) => {
    if (sessionList.length > 0) {
        // Only listen to enable calls after initial init has already happened
        enableAdblocker(type)
    }
})
ipcMain.on("adblock-disable", disableAdblocker)
ipcMain.on("update-pdf-option", (_, newPdfValue) => {
    pdfbehavior = newPdfValue
    sessionList.forEach(ses => {
        const {protocol} = session.fromPartition(ses)
        if (pdfbehavior === "view") {
            if (protocol.isProtocolHandled("chrome-extension")) {
                protocol.unhandle("chrome-extension")
            }
        } else if (!protocol.isProtocolHandled("chrome-extension")) {
            protocol.handle("chrome-extension", blockPdf)
        }
    })
})
ipcMain.on("create-session", (_, name, adblock, cache) => {
    if (sessionList.includes(name)) {
        return
    }
    const sessionDir = joinPath(partitionDir, encodeURIComponent(
        name.split(":")[1] || name))
    applyDevtoolsSettings(joinPath(sessionDir, "Preferences"), false)
    const newSess = session.fromPartition(name, {cache})
    newSess.setPermissionRequestHandler(permissionHandler)
    newSess.setPermissionCheckHandler(
        (__, pm, url, details) => permissionHandler(null, pm, null, {
            ...details, "requestingUrl": details.requestingUrl ?? url
        }))
    newSess.setDevicePermissionHandler(
        details => permissionHandler(null, details.deviceType, () => null, {
            ...details, "requestingUrl": details.origin
        }) ?? false)
    sessionList.push(name)
    if (adblock !== "off") {
        if (blocker) {
            reloadAdblocker()
        } else {
            enableAdblocker(adblock)
        }
    }
    if (pdfbehavior !== "view") {
        newSess.protocol.handle("chrome-extension", blockPdf)
    }
    newSess.webRequest.onBeforeRequest((details, callback) => {
        let url = String(details.url)
        redirects.forEach(r => {
            if (r.trim()) {
                const [match, replace] = r.split("~")
                url = url.replace(RegExp(match), replace)
            }
        })
        if (details.url !== url) {
            return callback({"cancel": false, "redirectURL": url})
        }
        if (resourceTypes && (url.startsWith("http") || url.startsWith("ws"))) {
            let allow = null
            for (const r of resourcesBlocked) {
                const [match, ...names] = r.split("~")
                if (!names?.length || names.includes(details.resourceType)) {
                    if (url.match(match) || details.frame?.url.match(match)) {
                        allow = false
                        break
                    }
                }
            }
            for (const r of resourcesAllowed) {
                const [match, ...names] = r.split("~")
                if (!names?.length || names.includes(details.resourceType)) {
                    if (url.match(match) || details.frame?.url.match(match)) {
                        allow = true
                        break
                    }
                }
            }
            if (typeof allow === "boolean") {
                if (!["mainFrame", "subFrame", "cspReport", "other"]
                    .includes(details.resourceType)) {
                    return callback({"cancel": !allow})
                }
            }
            if (!resourceTypes.includes(details.resourceType.toLowerCase())) {
                return callback({"cancel": true})
            }
        }
        if (!blocker) {
            return callback({"cancel": false})
        }
        blocker.onBeforeRequest(details, callback)
    })
    newSess.webRequest.onHeadersReceived((details, callback) => {
        if (!blocker) {
            return callback({"cancel": false})
        }
        blocker.onHeadersReceived(details, callback)
    })
    newSess.webRequest.onBeforeSendHeaders((details, callback) => {
        const headers = details.requestHeaders
        for (const head of Object.keys(requestHeaders)) {
            if (head.startsWith("-")) {
                delete headers[head.replace(/$-/, "")]
            } else {
                headers[head] = requestHeaders[head]
            }
        }
        return callback({"cancel": false, "requestHeaders": headers})
    })
    newSess.on("will-download", (e, item) => {
        if (downloadSettings.downloadmethod === "block" || !mainWindow) {
            e.preventDefault()
            return
        }
        const filename = item.getFilename()
        let save = joinPath(downloadSettings.downloadpath, filename)
        let duplicateNumber = 0
        let newFilename = item.getFilename()
        while (isFile(save)) {
            duplicateNumber += 1
            let extStart = filename.lastIndexOf(".tar.")
            if (extStart === -1) {
                extStart = filename.lastIndexOf(".")
            }
            if (extStart === -1) {
                newFilename = `${filename} (${duplicateNumber})`
            } else {
                newFilename = `${filename.substring(0, extStart)} (${
                    duplicateNumber}).${filename.substring(extStart + 1)}`
            }
            save = joinPath(downloadSettings.downloadpath, newFilename)
        }
        if (downloadSettings.downloadmethod !== "ask") {
            item.setSavePath(save)
        }
        if (downloadSettings.downloadmethod === "confirm") {
            let wrappedFileName = filename.replace(/.{50}/g, "$&\n")
            if (wrappedFileName.length > 1000) {
                wrappedFileName = `${wrappedFileName.split("")
                    .slice(0, 1000).join("")}...`
            }
            let wrappedUrl = item.getURL()
            try {
                wrappedUrl = decodeURI(wrappedUrl)
            } catch {
                // Invalid url
            }
            wrappedUrl = wrappedUrl.replace(/.{50}/g, "$&\n")
            if (wrappedUrl.length > 1000) {
                wrappedUrl = `${wrappedUrl.split("")
                    .slice(0, 1000).join("")}...`
            }
            const button = dialog.showMessageBoxSync(mainWindow, {
                "buttons": ["Allow", "Deny"],
                "cancelId": 1,
                "defaultId": 0,
                "message": `Do you want to download the following file?\n\n${
                    wrappedFileName}\n\n${item.getMimeType()} - ${
                    formatSize(item.getTotalBytes())}\n\n${wrappedUrl}`,
                "title": "Download request from the website",
                "type": "question"
            })
            if (button === 1) {
                e.preventDefault()
                return
            }
        }
        const info = {
            "current": 0,
            "date": new Date(),
            "file": item.getSavePath(),
            item,
            "name": filename,
            "state": "waiting_to_start",
            "total": item.getTotalBytes(),
            "url": item.getURL()
        }
        downloads.push(info)
        const downloadSrc = downloadSettings.src
        if (downloadSrc === "execute") {
            downloadSettings.src = "user"
        }
        mainWindow.webContents.send("notify",
            `Download started:\n${info.name}`, {"src": downloadSrc})
        item.on("updated", (__, state) => {
            try {
                info.current = item.getReceivedBytes()
                info.file = item.getSavePath()
                info.total = item.getTotalBytes()
                if (state === "progressing" && !item.isPaused()) {
                    info.state = "downloading"
                } else {
                    info.state = "paused"
                }
            } catch {
                // When a download is finished before the event is detected,
                // the item will throw an error for all the mapped functions.
            }
            writeDownloadsToFile()
        })
        item.once("done", (__, state) => {
            if (state === "completed") {
                info.state = "completed"
                if (downloadSettings.cleardownloadsoncompleted) {
                    downloads = downloads.filter(d => d.state !== "completed")
                }
            } else if (info.state !== "removed") {
                info.state = "cancelled"
            }
            if (info.state === "completed") {
                mainWindow?.webContents.send("notify",
                    `Download finished:\n${info.name}`, {
                        "action": {
                            "path": info.file, "type": "download-success"
                        },
                        "src": downloadSrc,
                        "type": "success"
                    })
            } else {
                mainWindow?.webContents.send("notify",
                    `Download failed:\n${info.name}`,
                    {"src": downloadSrc, "type": "warn"})
            }
        })
    })
    newSess.protocol.handle("sourceviewer", req => {
        let loc = req.url.replace(/sourceviewer:\/?\/?/g, "")
        if (process.platform !== "win32" && !loc.startsWith("/")) {
            loc = `/${loc}`
        }
        loc = decodeURI(loc)
        if (isDir(loc)) {
            return new Response(Buffer.from(`<!DOCTPYE html>\n<html><head>
                <style id="default-styling">${defaultCSS}</style>
                <style id="custom-styling">${customCSS}</style>
                <title>${decodeURI(req.url)}</title>
                </head><body>Source viewer does not support folders, only files
                </body></html>`
            ), {"headers": {"content-type": "text/html; charset=utf-8"}})
        }
        /** @type {import("highlight.js").HLJSApi|null} */
        let hljs = null
        try {
            hljs = require("highlight.js").default
        } catch {
            return new Response(Buffer.from(`<!DOCTPYE html>\n<html><head>
                <style id="default-styling">${defaultCSS}</style>
                <style id="custom-styling">${customCSS}</style>
                <title>${decodeURI(req.url)}</title>
                </head><body>Source viewer module not present, can't view source
                </body></html>`
            ), {"headers": {"content-type": "text/html; charset=utf-8"}})
        }
        if (isFile(loc)) {
            const hl = hljs.highlightAuto(readFile(loc) ?? "")
            return new Response(Buffer.from(`<!DOCTPYE html>\n<html><head>
                <style id="default-styling">${defaultCSS}</style>
                <style id="custom-styling">${customCSS}</style>
                <title>${decodeURI(req.url)}</title>
                </head><body id="sourceviewer">
                <pre><code>${hl.value}</code></pre></body></html>`
            ), {"headers": {"content-type": "text/html; charset=utf-8"}})
        }
        const url = `https://${loc}`
        return new Promise(resolve => {
            const request = net.request({"partition": name, url})
            request.on("response", res => {
                let body = ""
                res.on("end", () => {
                    if (!body || !hljs) {
                        resolve(new Response(Buffer.from(
                            `<!DOCTPYE html>\n<html><head>
                            <style id="default-styling">${defaultCSS}</style>
                            <style id="custom-styling">${customCSS}</style>
                            <title>${decodeURI(req.url)}</title>
                            </head><body>
                                Source viewer not supported on this webpage
                            </body></html>`
                        ), {"headers": {
                            "content-type": "text/html; charset=utf-8"
                        }}))
                        return
                    }
                    const hl = hljs.highlightAuto(body)
                    resolve(new Response(Buffer.from(
                        `<!DOCTPYE html>\n<html><head>
                        <style id="default-styling">${defaultCSS}</style>
                        <style id="custom-styling">${customCSS}</style>
                        <title>${decodeURI(req.url)}</title>
                        </head><body id="sourceviewer">
                        <pre><code>${hl.value}</code></pre></body></html>`
                    ), {"headers": {
                        "content-type": "text/html; charset=utf-8"
                    }}))
                })
                res.on("data", chunk => {
                    body += chunk
                })
            })
            request.on("abort", () => new Response(""))
            request.on("error", () => new Response(""))
            request.end()
        })
    })
    let markdownFilesUniqueId = ""
    newSess.protocol.handle("markdownfiles", req => {
        const url = new URL(req.url)
        const id = url.searchParams.get("md-uuid")
        url.search = ""
        if (!markdownFilesUniqueId || !id || markdownFilesUniqueId !== id) {
            return Response.error()
        }
        return net.fetch(url.href.replace(/^markdownfiles:/, "file:"))
    })
    newSess.protocol.handle("markdownviewer", req => {
        const {randomUUID} = require("crypto")
        markdownFilesUniqueId = randomUUID()
        let loc = req.url.replace(/markdownviewer:\/?\/?/g, "")
        if (process.platform !== "win32" && !loc.startsWith("/")) {
            loc = `/${loc}`
        }
        loc = decodeURI(loc)
        if (isDir(loc)) {
            return new Response(Buffer.from(`<!DOCTPYE html>\n<html><head>
                <style id="default-styling">${defaultCSS}</style>
                <style id="custom-styling">${customCSS}</style>
                <title>${decodeURI(req.url)}</title></head>
                <body>Markdown viewer does not support folders, only files
                </body></html>`), {"headers": {
                "content-type": "text/html; charset=utf-8"
            }})
        }
        /** @type {typeof import("marked").Marked|null} */
        let Marked = null
        try {
            ({Marked} = require("marked"))
        } catch {
            return new Response(Buffer.from(`<!DOCTPYE html>\n<html><head>
                <style id="default-styling">${defaultCSS}</style>
                <style id="custom-styling">${customCSS}</style>
                <title>${decodeURI(req.url)}</title></head>
                <body>Markdown viewer module not present, can't view markdown
                </body></html>`), {"headers": {
                "content-type": "text/html; charset=utf-8"
            }})
        }
        let url = `https://${loc}`
        if (isFile(loc)) {
            url = `file://${loc}`
        }
        let markedObj = new Marked()
        try {
            const hljs = require("highlight.js").default
            const {markedHighlight} = require("marked-highlight")
            markedObj = new Marked(markedHighlight({
                /**
                 * Highlight the code using highlight.js in the right language.
                 * @param {string} code
                 * @param {string|undefined} lang
                 */
                "highlight": (code, lang) => {
                    let language = lang ?? "plaintext"
                    if (!hljs.getLanguage(language)) {
                        language = "plaintext"
                    }
                    return hljs.highlight(code, {language}).value || code
                },
                "langPrefix": "hljs language-"
            }))
        } catch {
            // Highlight.js integration is optional.
        }
        const mdRenderer = new markedObj.Renderer()
        const urlFolder = dirname(url)
        /**
         * Resolve relative paths to the dirname/base path of the url.
         * @param {string} text
         */
        mdRenderer.html = text => text.replace(
            / src="\./g, ` src="${urlFolder}/`)
            .replace(/ src="([A-Za-z0-9])]/g, ` src="${urlFolder}/$1`)
        /**
         * Add md-uuid to the url to allow requests to markdownfiles protocol.
         * @param {string} href
         * @param {string|undefined|null} title
         * @param {string} alt
         */
        mdRenderer.image = (href, title, alt) => {
            let safeUrl = href
            try {
                safeUrl = encodeURI(href).replace(/%25/g, "%")
                if (url.startsWith("file:")
                    && href.startsWith("markdownfiles")) {
                    safeUrl += `?md-uuid=${markdownFilesUniqueId}`
                }
            } catch {
                safeUrl = ""
            }
            let output = `<img src="${safeUrl}" alt="${alt}"`
            if (title) {
                output += ` title="${title}"`
            }
            output += ">"
            return output
        }
        markedObj.setOptions({"renderer": mdRenderer, "silent": true})
        try {
            const {baseUrl} = require("marked-base-url")
            if (url.startsWith("file:")) {
                const base = url.replace(/^file:/, "markdownfiles:")
                markedObj.use(baseUrl(base))
            } else {
                markedObj.use(baseUrl(url))
            }
        } catch {
            // Base url handling is optional.
        }
        if (isFile(loc)) {
            const md = markedObj.parse(readFile(loc) ?? "")
            return new Response(Buffer.from(
                `<!DOCTPYE html>\n<html><head>
                <style id="default-styling">${defaultCSS}</style>
                <style id="custom-styling">${customCSS}</style>
                <title>${decodeURI(req.url)}</title>
                </head><body id="markdownviewer">${md}</body></html>`
            ), {"headers": {"content-type": "text/html; charset=utf-8"}})
        }
        const request = net.request({"partition": name, url})
        return new Promise(resolve => {
            request.on("response", res => {
                let body = ""
                res.on("end", () => {
                    if (!body || !markedObj) {
                        resolve(new Response(Buffer.from(
                            `<!DOCTPYE html>\n<html><head>
                            <style id="default-styling">${defaultCSS}</style>
                            <style id="custom-styling">${customCSS}</style>
                            <title>${decodeURI(req.url)}</title></head>
                            <body>Markdown viewer not supported on this webpage
                            </body></html>`
                        ), {"headers": {
                            "content-type": "text/html; charset=utf-8"
                        }}))
                        return
                    }
                    const md = markedObj.parse(body)
                    resolve(new Response(Buffer.from(
                        `<!DOCTPYE html>\n<html><head>
                        <style id="default-styling">${defaultCSS}</style>
                        <style id="custom-styling">${customCSS}</style>
                        <title>${decodeURI(req.url)}</title>
                        </head><body id="markdownviewer">${md}</body></html>`
                    ), {"headers": {
                        "content-type": "text/html; charset=utf-8"
                    }}))
                })
                res.on("data", chunk => {
                    body += chunk
                })
            })
            request.on("abort", () => new Response(""))
            request.on("error", () => new Response(""))
            request.end()
        })
    })
    newSess.protocol.handle("readerview", req => {
        let loc = req.url.replace(/readerview:\/?\/?/g, "")
        if (process.platform !== "win32" && !loc.startsWith("/")) {
            loc = `/${loc}`
        }
        loc = decodeURI(loc)
        if (isFile(loc) || isDir(loc)) {
            return new Response(Buffer.from(`<!DOCTPYE html>\n<html><head>
                <style id="default-styling">${defaultCSS}</style>
                <style id="custom-styling">${customCSS}</style>
                <title>${decodeURI(req.url)}</title>
                </head><body>Reader view not supported for local resources
                </body></html>`
            ), {"headers": {"content-type": "text/html; charset=utf-8"}})
        }
        /** @type {typeof import("@mozilla/readability").Readability|null} */
        let Readability = null
        /** @type {typeof import("jsdom").JSDOM|null} */
        let JSDOM = null
        try {
            ({Readability} = require("@mozilla/readability"))
            ;({JSDOM} = require("jsdom"))
        } catch (e) {
            return new Response(Buffer.from(`<!DOCTPYE html>\n<html><head>
                <style id="default-styling">${defaultCSS}</style>
                <style id="custom-styling">${customCSS}</style>
                <title>${decodeURI(req.url)}</title>
                </head><body>Reader view module not present, can't do readerview
                </body></html>`
            ), {"headers": {"content-type": "text/html; charset=utf-8"}})
        }
        const url = `https://${loc}`
        const request = net.request({"partition": name, url})
        return new Promise(resolve => {
            request.on("response", res => {
                let body = ""
                res.on("end", () => {
                    if (!body || !JSDOM || !Readability) {
                        resolve(new Response(Buffer.from(
                            `<!DOCTPYE html>\n<html><head>
                            <style id="default-styling">${defaultCSS}</style>
                            <style id="custom-styling">${customCSS}</style>
                            <title>${decodeURI(req.url)}</title>
                            </head><body>
                                Reader view not supported on this webpage
                            </body></html>`
                        ), {"headers": {
                            "content-type": "text/html; charset=utf-8"
                        }}))
                        return
                    }
                    const dom = new JSDOM(body, {url})
                    const out = new Readability(
                        dom.window.document).parse()?.content ?? ""
                    resolve(new Response(Buffer.from(
                        `<!DOCTPYE html>\n<html><head>
                        <style id="default-styling">${defaultCSS}</style>
                        <style id="custom-styling">${customCSS}</style>
                        <title>${decodeURI(req.url)}</title>
                        </head><body id="readerview">${out}</body></html>`
                    ), {"headers": {
                        "content-type": "text/html; charset=utf-8"
                    }}))
                })
                res.on("data", chunk => {
                    body += chunk
                })
            })
            request.on("abort", () => new Response(""))
            request.on("error", () => new Response(""))
            request.end()
        })
    })
})

/** Cancel all downloads immediately. */
const cancellAllDownloads = () => {
    downloads.forEach(download => {
        try {
            if (download.state !== "completed") {
                download.state = "cancelled"
            }
            download.item.cancel()
        } catch {
            // Download was already removed or is already done
        }
    })
    writeDownloadsToFile()
}

ipcMain.on("download-favicon", (_, options) => {
    const customSession = webContents.fromId(options.webId)?.session
        ?? session.defaultSession
    const request = net.request({"session": customSession, "url": options.fav})
    request.on("response", res => {
        /** @type {Buffer[]} */
        const data = []
        res.on("end", () => {
            if (res.statusCode !== 200) {
                // Failed to download favicon
                return
            }
            const file = Buffer.concat(data)
            const knownExts = [".png", ".ico", ".jpg", ".svg"]
            const hasExtension = knownExts.some(ex => options.fav.endsWith(ex))
            if (!hasExtension && (/<\/svg>/).test(file.toString())) {
                writeFile(`${options.location}.svg`, file)
                mainWindow?.webContents.send("favicon-downloaded",
                    options.linkId, options.url, `${options.fav}.svg`)
            } else {
                writeFile(options.location, file)
                mainWindow?.webContents.send("favicon-downloaded",
                    options.linkId, options.url, options.fav)
            }
        })
        res.on("data", chunk => {
            data.push(Buffer.from(chunk))
        })
    })
    request.on("abort", () => {
        // Failed to download favicon
    })
    request.on("error", () => {
        // Failed to download favicon
    })
    request.end()
})
const windowStateFile = joinPath(app.getPath("appData"), "windowstate")

/**
 * Save the current window state, optionally just the maximize/fullscreen state.
 * @param {boolean} statesOnly
 */
const saveWindowState = (statesOnly = false) => {
    try {
        mainWindow?.webContents?.send("window-update-gui")
        let state = readJSON(windowStateFile) || {}
        if (!statesOnly && mainWindow && !mainWindow.isMaximized()) {
            const newBounds = mainWindow.getBounds()
            const currentScreen = screen.getDisplayMatching(newBounds).workArea
            const sameW = newBounds.width === currentScreen.width
            const sameH = newBounds.height === currentScreen.height
            const halfW = newBounds.width === currentScreen.width / 2
            const halfH = newBounds.height === currentScreen.height / 2
            const halfX = newBounds.x === currentScreen.x / 2
            const halfY = newBounds.y === currentScreen.y / 2
            if (!sameW && !sameH && !halfW && !halfH && !halfX && !halfY) {
                state = newBounds
            }
        }
        state.maximized = mainWindow?.isMaximized()
        state.fullscreen = mainWindow?.fullScreen
        writeJSON(windowStateFile, state)
    } catch {
        // Window already destroyed
    }
}

ipcMain.on("window-state-init", (_, restore) => {
    if (!mainWindow) {
        return
    }
    const bounds = {}
    const parsed = readJSON(windowStateFile)
    if (parsed) {
        bounds.x = Number(parsed.x)
        bounds.y = Number(parsed.y)
        bounds.width = Number(parsed.width)
        bounds.height = Number(parsed.height)
        bounds.maximized = !!parsed.maximized
        bounds.fullscreen = !!parsed.fullscreen
    }
<<<<<<< HEAD
    if (restore.pos) {
=======
    if (restorePos === "restore" || restorePos === true) {
>>>>>>> 6eb7095e
        if (bounds.x > 0 && bounds.y > 0) {
            mainWindow.setPosition(bounds.x, bounds.y)
        }
    } else if (restorePos !== "default" && restorePos !== false) {
        const nums = restorePos.split("x").map(Number)
        mainWindow.setPosition(nums[0], nums[1])
    }
<<<<<<< HEAD
    if (restore.size) {
=======
    if (restoreSize === "restore" || restoreSize === true) {
>>>>>>> 6eb7095e
        if (bounds.width > 500 && bounds.height > 500) {
            mainWindow.setSize(bounds.width, bounds.height)
        }
    } else if (restoreSize !== "default" && restoreSize !== false) {
        const nums = restoreSize.split("x").map(Number)
        mainWindow.setSize(nums[0], nums[1])
    }
<<<<<<< HEAD
    if (bounds.maximized && restore.max) {
=======
    if (bounds.maximized && restoreMax === "restore") {
        mainWindow.maximize()
    }
    if (restoreMax === "true" || restoreMax === true) {
>>>>>>> 6eb7095e
        mainWindow.maximize()
    }
    if (bounds.fullscreen && restore.full) {
        mainWindow.fullScreen = true
    }
    mainWindow.show()
    mainWindow.focus()
    // Save the window state when resizing or maximizing.
    // Move and resize state are saved and checked to detect window snapping.
    let justMoved = false
    let justResized = false
    mainWindow.on("maximize", saveWindowState)
    mainWindow.on("unmaximize", saveWindowState)
    mainWindow.on("resize", () => {
        justResized = true
        setTimeout(() => {
            if (!justMoved) {
                saveWindowState()
            }
        }, 10)
        setTimeout(() => {
            justResized = false
            saveWindowState()
        }, 30)
    })
    mainWindow.on("move", () => {
        justMoved = true
        setTimeout(() => {
            if (!justResized) {
                saveWindowState()
            }
        }, 10)
        setTimeout(() => {
            justMoved = false
            saveWindowState()
        }, 30)
    })
})
ipcMain.on("update-native-theme", (_, newTheme) => {
    nativeTheme.themeSource = newTheme
})
ipcMain.handle("save-page", (_, id, loc, type) => {
    webContents.fromId(id)?.savePage(loc, type)
})
ipcMain.on("hide-window", () => {
    if (!argDebugMode) {
        mainWindow?.hide()
    }
})
ipcMain.on("add-devtools", (_, pageId, devtoolsId) => {
    const page = webContents.fromId(pageId)
    const devtools = webContents.fromId(devtoolsId)
    if (page && devtools) {
        page.setDevToolsWebContents(devtools)
        page.openDevTools()
        devtools.executeJavaScript("window.location.reload()")
    }
})
ipcMain.on("open-internal-devtools",
    () => mainWindow?.webContents.openDevTools({"mode": "detach"}))
ipcMain.on("destroy-window", () => {
    cancellAllDownloads()
    mainWindow?.destroy()
})
ipcMain.handle("run-isolated-js-head-check", (_, id) => webContents.fromId(id)
    ?.executeJavaScriptInIsolatedWorld(999, [{
        "code": "document.head.innerText"
    }]))
ipcMain.handle("list-spelllangs",
    () => session.defaultSession.availableSpellCheckerLanguages)
ipcMain.handle("toggle-always-on-top", () => {
    mainWindow?.setAlwaysOnTop(!mainWindow?.isAlwaysOnTop())
})
ipcMain.handle("toggle-fullscreen", () => {
    if (mainWindow) {
        mainWindow.fullScreen = !mainWindow.fullScreen
        saveWindowState(true)
    }
})
ipcMain.on("insert-mode-blockers", (e, blockedMappings) => {
    blockedInsertMappings = blockedMappings
    e.returnValue = null
})
ipcMain.on("set-window-title", (_, t) => {
    if (mainWindow) {
        mainWindow.title = t
    }
})
ipcMain.handle("show-message-dialog", (_, options) => {
    if (mainWindow) {
        dialog.showMessageBox(mainWindow, options)
    }
})
ipcMain.on("sync-message-dialog", (e, options) => {
    if (mainWindow) {
        e.returnValue = dialog.showMessageBoxSync(mainWindow, options)
    } else {
        e.returnValue = null
    }
})
ipcMain.handle("list-cookies", e => e.sender.session.cookies.get({}))
ipcMain.handle("remove-cookie",
    (e, url, name) => e.sender.session.cookies.remove(url, name))
ipcMain.handle("make-default-app", () => {
    app.setAsDefaultProtocolClient("http")
    app.setAsDefaultProtocolClient("https")
})
ipcMain.handle("desktop-capturer-sources", () => desktopCapturer.getSources({
    "fetchWindowIcons": true, "types": ["screen", "window"]
}))
// Operations below are sync
ipcMain.on("override-global-useragent", (e, globalUseragent) => {
    app.userAgentFallback = globalUseragent || defaultUseragent()
    e.returnValue = null
})
ipcMain.on("app-config", e => {
    e.returnValue = {
        "appdata": app.getPath("appData"),
        "autoplay": argAutoplayMedia,
        "downloads": app.getPath("downloads"),
        "icon": customIcon || undefined,
        "name": app.getName(),
        "order": argConfigOrder,
        "override": argConfigOverride,
        version
    }
})
ipcMain.on("is-fullscreen", e => {
    if (!mainWindow) {
        e.returnValue = false
        return
    }
    const windowBounds = mainWindow.getBounds()
    const screenBounds = screen.getDisplayMatching(windowBounds).bounds
    const osFullscreen = screenBounds.x === windowBounds.x
        && screenBounds.y === windowBounds.y
        && screenBounds.width === windowBounds.width
        && screenBounds.height === windowBounds.height
        && !mainWindow.isMaximized()
    e.returnValue = mainWindow.fullScreen || osFullscreen
})
ipcMain.on("relaunch", () => app.relaunch())
ipcMain.on("mouse-location", e => {
    const windowBounds = mainWindow?.getBounds()
    if (windowBounds) {
        const mousePos = screen.getCursorScreenPoint()
        const x = mousePos.x - windowBounds.x
        const y = mousePos.y - windowBounds.y
        if (x < windowBounds.width && y < windowBounds.height) {
            e.returnValue = {x, y}
            return
        }
    }
    e.returnValue = null
})

// Subframe/iframe related code to send from renderer to frames and vice versa

/**
 * Send an error to main based on a caught error.
 * @param {unknown} exception
 */
const errToMain = exception => {
    if (exception instanceof Error && exception.stack) {
        mainWindow?.webContents.send("main-error", exception.stack)
    }
    if (typeof exception === "string") {
        mainWindow?.webContents.send("main-error", exception)
    }
    return null
}

/** @type {(import("./renderer/follow").FollowLink & {frameId: string})[]} */
let allLinks = []
/**
 * @typedef {{
 *   id?: string
 *   url?: string
 *   x?: number
 *   y?: number
 *   width?: number
 *   height?: number
 *   usableWidth?: number
 *   usableHeight?: number
 *   pagex?: number
 *   pagey?: number
 *   parent?: string
 *   absX?: number
 *   absY?: number
 * }} frameDetails
 */
/** @type {{[frameId: string]: frameDetails}} */
const frameInfo = {}
ipcMain.on("follow-mode-start", (_, id, followTypeFilter, switchTo = false) => {
    try {
        webContents.fromId(id)?.mainFrame.framesInSubtree.forEach(f => {
            try {
                f.send("follow-mode-start", followTypeFilter)
            } catch (ex) {
                errToMain(ex)
            }
        })
        if (switchTo) {
            allLinks = []
        }
    } catch (ex) {
        errToMain(ex)
    }
})
ipcMain.on("follow-mode-stop", e => {
    try {
        e.sender.mainFrame.framesInSubtree.forEach(f => {
            try {
                f.send("follow-mode-stop")
            } catch (ex) {
                errToMain(ex)
            }
        })
    } catch (ex) {
        errToMain(ex)
    }
})

/**
 * Handle incoming frame details by storing their details by id.
 * @param {Electron.IpcMainEvent} e
 * @param {{
 *   height: number
 *   width: number
 *   url: string
 *   pagex: number
 *   pagey: number
 *   subframes: {
 *     height: number
 *     width: number
 *     x: number
 *     y: number
 *     url: string
 *   }[]
 * }} details
 */
const handleFrameDetails = (e, details) => {
    let frameId = ""
    try {
        frameId = `${e.frameId}-${e.processId}`
    } catch (ex) {
        errToMain(ex)
        return
    }
    if (!frameInfo[frameId]) {
        frameInfo[frameId] = {}
    }
    frameInfo[frameId].id = frameId
    frameInfo[frameId].url = details.url
    details.subframes.forEach(subframe => {
        Object.keys(frameInfo).forEach(id => {
            const url = frameInfo[id].url?.replace(/^about:srcdoc$/g, "") ?? ""
            if (url === subframe.url && id !== frameId) {
                frameInfo[id].x = subframe.x
                frameInfo[id].y = subframe.y
                frameInfo[id].width = subframe.width
                frameInfo[id].height = subframe.height
                frameInfo[id].usableWidth = subframe.width
                const overflowW = subframe.x + subframe.width - details.width
                if (overflowW > 0) {
                    frameInfo[id].usableWidth = (frameInfo[id].usableWidth
                        ?? 0) - overflowW
                }
                frameInfo[id].usableHeight = subframe.height
                const overflowH = subframe.y + subframe.height - details.height
                if (overflowH > 0) {
                    frameInfo[id].usableHeight = (frameInfo[id].usableHeight
                        ?? 0) - overflowH
                }
                frameInfo[id].pagex = details.pagex
                frameInfo[id].pagey = details.pagey
                frameInfo[id].parent = frameId
            }
        })
    })
}

ipcMain.on("frame-details", handleFrameDetails)

/**
 * Handle a follow mode response.
 * @param {Electron.IpcMainEvent} e
 * @param {(
 *   import("./renderer/follow").FollowLink & {frameId: string}
 * )[]} rawLinks
 */
const handleFollowResponse = (e, rawLinks) => {
    let frameId = ""
    try {
        frameId = `${e.frameId}-${e.processId}`
    } catch (ex) {
        errToMain(ex)
        return
    }
    const info = frameInfo[frameId]
    let frameX = info?.x || 0
    let frameY = info?.y || 0
    let parent = info?.parent
    /** @type {string[]} */
    const pastParentList = []
    while (parent && !pastParentList.includes(parent)) {
        pastParentList.push(parent)
        const parentInfo = frameInfo[parent]
        frameX += parentInfo?.x || 0
        frameY += parentInfo?.y || 0
        parent = parentInfo?.parent
    }
    const frameLinks = rawLinks.map(l => ({
        ...l,
        "frameAbsX": frameX,
        "frameAbsY": frameY,
        "frameHeight": info?.height,
        frameId,
        "frameUsableHeight": info?.usableHeight,
        "frameUsableWidth": info?.usableWidth,
        "frameWidth": info?.width,
        "frameX": info?.x,
        "frameY": info?.y,
        "x": l.x + frameX,
        "xInFrame": l.x,
        "y": l.y + frameY,
        "yInFrame": l.y
    })).filter(l => {
        if (!l.frameUsableHeight || !l.frameUsableWidth) {
            return true
        }
        return l.yInFrame < l.frameUsableHeight
            && l.xInFrame < l.frameUsableWidth
    })
    try {
        const allFramesIds = mainWindow?.webContents.mainFrame
            .framesInSubtree.map(f => {
                try {
                    return `${f.routingId}-${f.processId}`
                } catch {
                    return null
                }
            }).filter(f => f)
        allLinks = allLinks.filter(l => l.frameId !== frameId
            && allFramesIds?.includes(l.frameId))
        allLinks = allLinks.concat(frameLinks)
        mainWindow?.webContents.send("follow-response", allLinks)
    } catch (ex) {
        errToMain(ex)
    }
}

ipcMain.on("follow-response", handleFollowResponse)

/**
 * Find the right subframe for a position in webcontents.
 * @param {Electron.WebContents} wc
 * @param {number} x
 * @param {number} y
 * @returns {(frameDetails & {absY: number, absX: number})|null}
 */
const findRelevantSubFrame = (wc, x, y) => {
    try {
        const absoluteFrames = wc.mainFrame.framesInSubtree.map(f => {
            try {
                const id = `${f.routingId}-${f.processId}`
                const info = frameInfo[id] ?? {}
                info.absX = info.x ?? 0
                info.absY = info.y ?? 0
                if (!info?.parent) {
                    return null
                }
                /** @type {frameDetails|null} */
                let parent = frameInfo[info.parent] ?? null
                /** @type {string[]} */
                const pastParentList = []
                while (parent?.id && !pastParentList.includes(parent?.id)) {
                    pastParentList.push(parent.id)
                    info.absX += parent.x ?? 0
                    info.absY += parent.y ?? 0
                    if (parent.parent) {
                        parent = frameInfo[parent.parent] ?? null
                    } else {
                        parent = null
                    }
                }
                return info
            } catch {
                return null
            }
        })
        /** @type {frameDetails & {absY: number, absX: number}|null} */
        let relevantFrame = null
        absoluteFrames.forEach(info => {
            if (!info || !info.absX || !info.absY) {
                return
            }
            if (info.absX < x && info.absY < y
                && info.width !== undefined && info.height !== undefined) {
                if (info.absX + info.width > x && info.absY + info.height > y) {
                    if (relevantFrame?.width) {
                        if (relevantFrame.width > info.width) {
                            // A smaller frame means a subframe, use it
                            relevantFrame = {
                                ...info, "absX": info.absX, "absY": info.absY
                            }
                        }
                    } else {
                        relevantFrame = {
                            ...info, "absX": info.absX, "absY": info.absY
                        }
                    }
                }
            }
        })
        return relevantFrame
    } catch (ex) {
        return errToMain(ex)
    }
}

ipcMain.on("action", (_, id, actionName, ...opts) => {
    const wc = webContents.fromId(id)
    if (!wc) {
        return
    }
    if (typeof opts[0] === "number" && typeof opts[1] === "number") {
        const subframe = findRelevantSubFrame(wc, opts[0], opts[1])
        if (subframe) {
            try {
                const frameRef = wc.mainFrame.framesInSubtree.find(f => {
                    const frameId = `${f.routingId}-${f.processId}`
                    return frameId === subframe.id
                })
                if (actionName === "selectionRequest") {
                    frameRef?.send("action", actionName,
                        opts[0] - subframe.absX, opts[1] - subframe.absY,
                        opts[2] - subframe.absX, opts[3] - subframe.absY)
                }
                frameRef?.send("action", actionName, opts[0] - subframe.absX,
                    opts[1] - subframe.absY, ...opts.slice(2))
            } catch (ex) {
                errToMain(ex)
            }
            return
        }
    }
    try {
        wc.mainFrame.framesInSubtree.forEach(f => {
            try {
                f.send("action", actionName, ...opts)
            } catch (ex) {
                errToMain(ex)
            }
        })
    } catch (ex) {
        errToMain(ex)
    }
})
ipcMain.on("contextmenu-data", (_, id, info) => {
    const wc = webContents.fromId(id)
    if (!wc) {
        return
    }
    const subframe = findRelevantSubFrame(wc, info.x, info.y)
    if (subframe) {
        try {
            const frameRef = wc.mainFrame.framesInSubtree.find(f => {
                const frameId = `${f.routingId}-${f.processId}`
                return frameId === subframe.id
            })
            frameRef?.send("contextmenu-data", {
                ...info,
                "frameId": `${frameRef.routingId}-${frameRef.processId}`,
                "x": info.x - subframe.absX,
                "y": info.y - subframe.absY
            })
        } catch (ex) {
            errToMain(ex)
        }
        return
    }
    wc.send("contextmenu-data", info)
})
ipcMain.on("contextmenu", (_, id) => {
    try {
        webContents.fromId(id)?.mainFrame.framesInSubtree.forEach(
            f => f.send("contextmenu"))
    } catch (ex) {
        errToMain(ex)
    }
})
ipcMain.on("focus-input", (_, id, location = null) => {
    const wc = webContents.fromId(id)
    if (!wc) {
        return
    }
    if (location) {
        const subframe = findRelevantSubFrame(wc, location.x, location.y)
        if (subframe) {
            try {
                const frameRef = wc.mainFrame.framesInSubtree.find(f => {
                    const frameId = `${f.routingId}-${f.processId}`
                    return frameId === subframe.id
                })
                frameRef?.send("focus-input", {
                    "x": location.x - subframe.absX,
                    "y": location.y - subframe.absY
                })
            } catch (ex) {
                errToMain(ex)
            }
            return
        }
    }
    wc.send("focus-input", location)
})
ipcMain.on("replace-input-field", (_, id, frameId, correction, inputField) => {
    const wc = webContents.fromId(id)
    if (!wc) {
        return
    }
    try {
        if (frameId) {
            const frameRef = wc.mainFrame.framesInSubtree.find(
                f => frameId === `${f.routingId}-${f.processId}`)
            frameRef?.send("replace-input-field", correction, inputField)
            return
        }
        wc.send("replace-input-field", correction, inputField)
    } catch (ex) {
        errToMain(ex)
    }
})

/**
 * Translate a mouse event and send it to the right frame.
 * @param {Electron.IpcMainEvent} e
 * @param {{
 *   frame: string
 *   startX: number
 *   startY: number
 *   endX: number
 *   endY: number
 *   x: number
 *   y: number
 * }|null} clickInfo
 */
const translateMouseEvent = (e, clickInfo = null) => {
    let frameId = ""
    try {
        frameId = `${e.frameId}-${e.processId}`
    } catch (ex) {
        return errToMain(ex)
    }
    const info = frameInfo[frameId]
    let frameX = info?.x ?? 0
    let frameY = info?.y ?? 0
    let parent = info?.parent
    let parentId = frameId
    /** @type {string[]} */
    const pastParentList = []
    while (parent && !pastParentList.includes(parent)) {
        pastParentList.push(parent)
        const parentInfo = frameInfo[parent]
        frameX += parentInfo?.x ?? 0
        frameY += parentInfo?.y ?? 0
        parent = parentInfo?.parent
        parentId = parentInfo?.id || frameId
    }
    let frameUrl = clickInfo?.frame ?? ""
    if (info?.x && info?.url) {
        frameUrl = info.url
    }
    /** @type {number|null} */
    let webviewId = null
    try {
        webviewId = webContents.getAllWebContents().find(wc => {
            try {
                const wcId = `${
                    wc.mainFrame.routingId}-${wc.mainFrame.processId}`
                return wcId === parentId
            } catch {
                return false
            }
        })?.id ?? null
    } catch (ex) {
        errToMain(ex)
    }
    return {
        ...clickInfo,
        "endX": (clickInfo?.endX ?? 0) + frameX || null,
        "endY": (clickInfo?.endY ?? 0) + frameY || null,
        "frame": frameUrl,
        "frameAbsX": frameX,
        "frameAbsY": frameY,
        "frameHeight": info?.height,
        frameId,
        "frameWidth": info?.width,
        "frameX": info?.x,
        "frameY": info?.y,
        "startX": (clickInfo?.startX ?? 0) + frameX || null,
        "startY": (clickInfo?.startY ?? 0) + frameY || null,
        webviewId,
        "x": (clickInfo?.x ?? 0) + frameX,
        "xInFrame": clickInfo?.x ?? 0,
        "y": (clickInfo?.y ?? 0) + frameY,
        "yInFrame": clickInfo?.y ?? 0
    }
}

ipcMain.on("mouse-selection", (e, clickInfo) => mainWindow?.webContents.send(
    "mouse-selection", translateMouseEvent(e, clickInfo)))
ipcMain.on("mouse-down-location", (e, clickInfo) => mainWindow?.webContents
    .send("mouse-down-location", translateMouseEvent(e, clickInfo)))
ipcMain.on("mouse-click-info", (e, clickInfo) => mainWindow?.webContents.send(
    "mouse-click-info", translateMouseEvent(e, clickInfo)))
ipcMain.on("context-click-info", (e, clickInfo) => mainWindow?.webContents.send(
    "context-click-info", translateMouseEvent(e, clickInfo)))
ipcMain.on("send-keyboard-event", (_, id, keyOptions) => {
    // Temporary code as a last resort workaround for:
    // https://github.com/electron/electron/issues/20333
    // Will eventually just use sendInputEvent in the from renderer directly
    try {
        let keyCode = keyOptions.key
        if (keyCode === "Return") {
            keyCode = "\u000d"
        }
        const wc = webContents.fromId(id)
        if (!wc) {
            return
        }
        /** @type {"shift"[]} */
        const modifiers = []
        if (keyOptions.shift) {
            modifiers.push("shift")
        }
        wc.sendInputEvent({keyCode, modifiers, "type": "keyDown"})
        if (keyCode.length === 1) {
            wc.sendInputEvent({keyCode, modifiers, "type": "char"})
        }
        wc.sendInputEvent({keyCode, modifiers, "type": "keyUp"})
        wc.mainFrame.framesInSubtree
            .filter(f => f.routingId !== wc.mainFrame.routingId)
            .forEach(f => f.send("keyboard-type-event", keyOptions))
    } catch (ex) {
        errToMain(ex)
    }
})
ipcMain.on("send-input-event", (_, id, inputInfo) => {
    // Temporary code as a last resort workaround for:
    // https://github.com/electron/electron/issues/20333
    // Will eventually just use sendInputEvent in the from renderer directly
    const X = inputInfo.x
    const Y = inputInfo.y
    const wc = webContents.fromId(id)
    if (!wc) {
        return
    }
    const subframe = findRelevantSubFrame(wc, X, Y)
    if (subframe) {
        try {
            const frameRef = wc.mainFrame.framesInSubtree.find(f => {
                const frameId = `${f.routingId}-${f.processId}`
                return frameId === subframe.id
            })
            if (inputInfo.type === "scroll") {
                frameRef?.send("custom-mouse-event", "mousewheel", {
                    "deltaX": inputInfo.deltaX || 0,
                    "deltaY": inputInfo.deltaY || 0,
                    "x": X - subframe.absX,
                    "y": Y - subframe.absY
                })
                return
            }
            if (inputInfo.type === "click") {
                frameRef?.send("custom-mouse-event", "click", {
                    "button": inputInfo.button || "left",
                    "x": X - subframe.absX,
                    "y": Y - subframe.absY
                })
                return
            }
            if (inputInfo.type === "leave") {
                frameRef?.send("custom-mouse-event", "mouseleave", {
                    "x": X - subframe.absX, "y": Y - subframe.absY
                })
            } else {
                frameRef?.send("custom-mouse-event", "mouseenter", {
                    "x": X - subframe.absX, "y": Y - subframe.absY
                })
            }
        } catch (ex) {
            errToMain(ex)
        }
        return
    }
    if (inputInfo.type === "scroll") {
        wc.sendInputEvent({
            "deltaX": inputInfo.deltaX || 0,
            "deltaY": inputInfo.deltaY || 0,
            "type": "mouseWheel",
            "x": X,
            "y": Y
        })
        return
    }
    wc.sendInputEvent({"type": "mouseEnter", "x": X, "y": Y})
    wc.sendInputEvent({"type": "mouseMove", "x": X, "y": Y})
    if (inputInfo.type === "click") {
        wc.sendInputEvent({
            "button": inputInfo.button || "left",
            "clickCount": 1,
            "type": "mouseDown",
            "x": X,
            "y": Y
        })
        wc.sendInputEvent({
            "button": inputInfo.button || "left",
            "type": "mouseUp",
            "x": X,
            "y": Y
        })
    }
    if (["click", "leave"].includes(inputInfo.type)) {
        wc.sendInputEvent({"type": "mouseLeave", "x": X, "y": Y})
    }
})<|MERGE_RESOLUTION|>--- conflicted
+++ resolved
@@ -2159,38 +2159,26 @@
         bounds.maximized = !!parsed.maximized
         bounds.fullscreen = !!parsed.fullscreen
     }
-<<<<<<< HEAD
-    if (restore.pos) {
-=======
-    if (restorePos === "restore" || restorePos === true) {
->>>>>>> 6eb7095e
+    if (restore.pos === "restore") {
         if (bounds.x > 0 && bounds.y > 0) {
             mainWindow.setPosition(bounds.x, bounds.y)
         }
-    } else if (restorePos !== "default" && restorePos !== false) {
-        const nums = restorePos.split("x").map(Number)
+    } else if (restore.pos !== "default") {
+        const nums = restore.pos.split("x").map(Number)
         mainWindow.setPosition(nums[0], nums[1])
     }
-<<<<<<< HEAD
-    if (restore.size) {
-=======
-    if (restoreSize === "restore" || restoreSize === true) {
->>>>>>> 6eb7095e
+    if (restore.size === "restore") {
         if (bounds.width > 500 && bounds.height > 500) {
             mainWindow.setSize(bounds.width, bounds.height)
         }
-    } else if (restoreSize !== "default" && restoreSize !== false) {
-        const nums = restoreSize.split("x").map(Number)
+    } else if (restore.size !== "default") {
+        const nums = restore.size.split("x").map(Number)
         mainWindow.setSize(nums[0], nums[1])
     }
-<<<<<<< HEAD
-    if (bounds.maximized && restore.max) {
-=======
-    if (bounds.maximized && restoreMax === "restore") {
+    if (bounds.maximized && restore.max === "restore") {
         mainWindow.maximize()
     }
-    if (restoreMax === "true" || restoreMax === true) {
->>>>>>> 6eb7095e
+    if (restore.max === "true") {
         mainWindow.maximize()
     }
     if (bounds.fullscreen && restore.full) {
