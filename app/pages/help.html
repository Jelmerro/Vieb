<!--
    Vieb - Vim Inspired Electron Browser
    Copyright (C) 2019-2020 Jelmer van Arnhem

    This program is free software: you can redistribute it and/or modify
    it under the terms of the GNU General Public License as published by
    the Free Software Foundation, either version 3 of the License, or
    (at your option) any later version.

    This program is distributed in the hope that it will be useful,
    but WITHOUT ANY WARRANTY; without even the implied warranty of
    MERCHANTABILITY or FITNESS FOR A PARTICULAR PURPOSE.  See the
    GNU General Public License for more details.

    You should have received a copy of the GNU General Public License
    along with this program.  If not, see <https://www.gnu.org/licenses/>.
-->
<!DOCTYPE html>
<html>
<head>
    <link href="../colors/default.css" rel="stylesheet" type="text/css">
    <title>Help</title>
    <meta http-equiv="Content-Security-Policy" content="img-src file://*; object-src 'none'; style-src 'unsafe-inline' file://*; script-src 'none'; default-src 'none'">
    <link rel="shortcut icon" type="image/png" href="../img/icons/256x256.png">
</head>
<body class="specialpage" id="helppage">
    <div class="header">
        <div>
            <img src="../img/icons/1024x1024.png">
            <div>Welcome to Vieb</div>
        </div>
    </div>
    <main>
        <h1 id="intro">Intro</h1>
        Welcome to Vieb's official, complete and offline documentation.
        Vieb is short for "Vim Inspired Electron Browser" and can be found on
        <a href="https://vieb.dev">vieb.dev</a> or
        <a href="https://github.com/Jelmerro/Vieb">github</a>.
        These are all the shortcuts you need to navigate through the help to find out more:
        <ul>
            <li><kbd>Esc</kbd> - Back to normal mode, this is where you want to be in most of the time</li>
            <li><kbd>j</kbd> and <kbd>k</kbd> - Scrolling the page</li>
            <li><kbd>F1</kbd> - Always opens this help page</li>
            <li><kbd>:</kbd> - Switch to <a class="command" href="#action.toCommandMode">command mode</a> (for executing commands or configuring settings)</li>
            <li><kbd>e</kbd> - Switch to <a class="explore" href="#action.toExploreMode">explore mode</a> (for navigating to websites or searching the web)</li>
            <li><kbd>f</kbd> - Switch to <a class="follow" href="#action.startFollowCurrentTab">follow mode</a> (for clicking buttons or links based on keys)</li>
            <li><kbd>/</kbd> - Switch to <a class="search" href="#action.toSearchMode">search mode</a> (for locating text in the page, use <kbd>n</kbd> and <kbd>N</kbd> to switch between matches)</li>
            <li><kbd>v</kbd> - Switch to <a class="pointer" href="#pointer">pointer mode</a> (for hovering over links, downloading images, copying link urls, etc.)<ul>
                <li><kbd>v</kbd> - Then switch to <a class="visual" href="#pointer.startVisualSelect">visual mode</a> (for selecting text)</li>
            </ul></li>
        </ul>
        You can see the current mode at all times in the navbar, next to the url.
        Vieb is separated into different modes, most importantly normal mode.
        This documentation offers you functional documentation regarding all of Vieb's features,
        along with this short introduction how to navigate and list the keyboard mappings.
        An important step to become familiar with Vieb is knowing how to look for the right documentation.
        This is done by running the help command with 1 additional argument, for example:
        <span class="command-block">:help commands</span>
        This will open the help page at the start of the commands chapter.
        Here are the different chapters of this documentation:
        <ul>
            <li><a href="#commands">Commands</a> - All built-in commands, including commands to create custom commands</li>
            <li><a href="#settings">Settings</a> - All settings, including defaults and possible values</li>
            <li><a href="#actions">Actions</a> - All actions that can be executed by using the keyboard</li>
        </ul>
        If you want to find out what a certain command, setting or action means, you can call the help command with it's name as an argument:
        <span class="command-block">:help action.toSearchMode</span>.
        It is recommended to at minimum skim through the documentation at least once,
        to get a good idea of all the possible commands, settings and actions.
        <h1 id="commands">Commands</h1>
        Commands can be used for various additional features and configuration. Entering commands is done by calling <a href="#action.toCommandMode">action.toCommandMode</a> and then typing text. The command can be executed with <a href="#action.useEnteredData">action.useEnteredData</a>. This chapter will give descriptions and examples for all of the built-in commands of Vieb. It's also possible to add custom commands using <a href="#:command">:command</a> with the name and actions as the arguments. If there is only a single command that starts with the entered text, that command will be run, for example: "mkv" is enough to run the <a href="#:mkviebrc">:mkviebrc</a> command.
        <h2 id="settingcommands">Setting commands</h2>
        Commands in this paragraph are for reading, changing or resetting the settings of Vieb.
        These commands only change the settings for the current session, unless the <a href="#:mkviebrc">:mkviebrc</a> command is run to write the settings back to the <a href="#viebrc">viebrc</a> file.
        <h3 id=":set">:set</h3>
        Examples
        <ul>
            <li><span class="command-block">:s</span> - List all modified settings</li>
            <li><span class="command-block">:set adblocker? mouse?</span> - Read multiple settings</li>
            <li><span class="command-block">:s fontsize=24 fontsize?</span> - Write and read the fontsize setting</li>
            <li><span class="command-block">:set nospell ignorecase!</span> - Disable spellchecking and toggle case-sensitive search</li>
            <li><span class="command-block">:s all&amp;</span> - Reset all setting to Vieb's default</li>
            <li><span class="command-block">:set search search&amp;</span> - List the current search setting and reset it afterwards</li>
        </ul>
        The set command can be run with any number of arguments and is used to read, modify or reset any setting of Vieb. Without any arguments, the set command will list all the modified settings. To also list the default settings, you should run <span class="command-block">:set all?</span>. Every argument of the set command is parsed separately, which allows you to read, write or reset multiple settings at once, in any order. For a list of settings, see the <a href="#settings">Settings</a> chapter. The set command has very high compatibility with Vim, which is why some of it's features might be confusing if you are not familiar with it.
        There are many ways to modify, read or write a setting, most of which are determined by the type of setting. For example, boolean flags can only be set or reset, while number settings can be set to a value or be multiplied/subtracted. String settings can be appended with additional text as well. To find out more about the different setting types, see the <a href="#settings">Settings</a> chapter, or find help for a specific setting with <span class="command-block">:help fontsize</span> for example. Below is a list of all the different ways to invoke the set command, and to which types they apply. The name 'example' is not an actual setting, but should be replaced with a setting of the right type for the command to work:
        <h4>Shared for all type of settings</h4>
        <ul>
            <li><span class="command-block">:set example?</span> - Read the value of any type of setting</li>
            <li><span class="command-block">:set example=value</span> - Set any type of setting to a specific value</li>
            <li><span class="command-block">:set example:value</span> - Set any type of setting to a specific value</li>
            <li><span class="command-block">:set example&amp;</span> - Reset any type of setting to Vieb's default value</li>
        </ul>
        <h4>Boolean flags</h4>
        <ul>
            <li><span class="command-block">:set example</span> - Set or enable a boolean flag</li>
            <li><span class="command-block">:set noexample</span> - Reset or disable a boolean flag</li>
            <li><span class="command-block">:set invexample</span> - Toggle the value of a boolean flag</li>
            <li><span class="command-block">:set example!</span> - Toggle the value of a boolean flag</li>
        </ul>
        <h4>Numbers</h4>
        <ul>
            <li><span class="command-block">:set example</span> - Read the value of a number</li>
            <li><span class="command-block">:set example+=value</span> - Increment a number with the value</li>
            <li><span class="command-block">:set example-=value</span> - Subtract a number with the value</li>
            <li><span class="command-block">:set example^=value</span> - Multiply a number with the value</li>
        </ul>
        <h4>Lists</h4>
        <ul>
            <li><span class="command-block">:set example</span> - Read the value of a list</li>
            <li><span class="command-block">:set example+=value</span> - Append the value to a list</li>
            <li><span class="command-block">:set example-=value</span> - Remove the value from a list</li>
            <li><span class="command-block">:set example^=value</span> - Prepend the value to a list</li>
        </ul>
        <h4>String</h4>
        <ul>
            <li><span class="command-block">:set example</span> - Read the value of a string</li>
            <li><span class="command-block">:set example+=value</span> - Append the value to the string</li>
            <li><span class="command-block">:set example-=value</span> - Remove the value from the string via replace</li>
            <li><span class="command-block">:set example^=value</span> - Prepend the value to the string</li>
        </ul>
        Finally, there are also some string type settings that only accept specific values, such as the <a href="#permissioncamera">permissioncamera</a> setting, which can only be set to "block", "ask" or "allow" (default is "block").
        Only in case of warnings/errors will a notification be shown.
        <h3 id=":reload">:reload</h3>
        Examples
        <ul>
            <li><span class="command-block">:reload</span> - Reload all viebrc commands</li>
        </ul>
        This command will reload the <a href="#viebrc">viebrc</a> files, in order. This is not the same as resetting all settings to Vieb's default, which can be done with <span class="command-block">:set all&amp;</span>. Both the reload and set command only modify the settings for the current session, unless the changes are written back to the viebrc with the <a href="#:mkviebrc">:mkviebrc</a> command. The reload command does not undo custom settings, mappings and commands, but does overwrite them if they are defined in the viebrc. Settings that have been changed using the set command at runtime that are not changed in the viebrc will therefore not be changed when running this command. To reset to the startup state without actually restarting Vieb (which you can do using the <a href="#:restart">:restart</a> command):
        <ul>
            <li>Remove all custom mappings with <span class="command-block">:mapclear</span></li>
            <li>Reset all settings with <span class="command-block">:set all&amp;</span></li>
            <li>Run <span class="command-block">:comclear</span> to remove all custom commands</li>
            <li>Switch back to the default <a href="#:colorscheme">:colorscheme</a> with <span class="command-block">:colorscheme default</span></li>
            <li>Finally run the <span class="command-block">:reload</span> command to run all viebrc commands</li>
        </ul>
        Of course it's also possible to make a mapping or custom command to do this for you.
        <h3 id=":restart">:restart</h3>
        Examples
        <ul>
            <li><span class="command-block">:restart</span> - Restart Vieb</li>
        </ul>
        This command will restart Vieb.  It is functionally equivalent to running the <a href="#:quitall">:quitall</a> command and then starting Vieb again.
        <h3 id=":mkviebrc">:mkviebrc</h3>
        Examples
        <ul>
            <li><span class="command-block">:mkviebrc</span> - Write all modified settings, custom mappings and custom commands to disk</li>
            <li><span class="command-block">:mkviebrc full</span> - Write all settings (with defaults), custom mappings and custom commands to disk</li>
        </ul>
        This command can be used to write all runtime settings, <a href="#:map">keyboard mappings</a> and <a href="#:command">custom commands</a> back to the <a href="#viebrc">viebrc</a> file located in Vieb's <a href="#datafolder">datafolder</a>.
        <h2 id="specialpages">Special pages</h2>
        Some commands are used to open special pages. This help page is one of them. In this paragraph all of them are listed.
        <h3 id=":version">:version</h3>
        Examples
        <ul>
            <li><span class="command-block">:version</span> - Open the version information page</li>
            <li><span class="command-block">:v</span> - Open the version information page</li>
        </ul>
        This command will open the version information page, located at "vieb://version". On this page, you will find information about the current Vieb version, along with the Electron and Chromium version this release is based on. Finally, there is also a button to check for updates. It is recommended to check for updates at least once a month, you can also subscribe to the <a href="https://github.com/Jelmerro/Vieb">github repository</a> to be notified of updates.
        <h3 id=":help">:help</h3>
        Examples
        <ul>
            <li><span class="command-block">:help</span> - Open this current help page</li>
            <li><span class="command-block">:h settings</span> - Open the help page at the settings chapter</li>
            <li><span class="command-block">:h action.toExploreMode</span> - Open the help page at toExploreMode action</li>
            <li><span class="command-block">:h :quit</span> - Open the help page at the quit command</li>
        </ul>
        This command will open the help page, located at "vieb://help". This is the current page you are on, and describes all the functionality of Vieb. A single optional argument can be included in the help command, which should refer to a section of the help page. This section can be the name of an action, a command or any of the chapters and paragraphs.
        <h3 id=":history">:history</h3>
        Examples
        <ul>
            <li><span class="command-block">:history</span> - Open the history page</li>
        </ul>
        With this command you will be navigated to the history page, located at "vieb://history". On this page you will be presented with a list of all your local browsing history, sorted by date. This page allows you to remove site visits from you history and/or remove the history during specific ranges (optionally based on a filter). The browsing history is only stored in Vieb's <a href="#datafolder">datafolder</a>. To disable new visits from being stored, see the <a href="#storenewvisits">storenewvisits</a> setting. This setting does not affect the history of previously closed tabs or the download history. It is also possible to disable or change the amount of suggestions shown based on the history with <a href="#suggestexplore">suggestexplore</a>. Finally you may want to clear the history when quitting Vieb with <a href="#clearhistoryonquit">clearhistoryonquit</a>.
        <h3 id=":downloads">:downloads</h3>
        Examples
        <ul>
            <li><span class="command-block">:downloads</span> - Open the downloads page</li>
            <li><span class="command-block">:d</span> - Open the downloads page</li>
        </ul>
        Use this command to open the download page, located at "vieb://downloads". This page contains a list of all the previously downloaded files, including those still in progress or canceled. On this page you can pause or remove any of the downloads. There are also settings to automatically remove downloads, see <a href="#cleardownloadsoncompleted">cleardownloadsoncompleted</a> and <a href="#cleardownloadsonquit">cleardownloadsonquit</a> for details. Neither of these settings will remove downloaded files from disk. Downloads are by default started automatically, and will be stored in the folder configured by <a href="#downloadpath">downloadpath</a>. You can change the automatic download behavior using the <a href="#downloadmethod">downloadmethod</a> setting.
        <h3 id=":cookies">:cookies</h3>
        Examples
        <ul>
            <li><span class="command-block">:cookies</span> - Open the cookies page</li>
        </ul>
        Open the cookies page with this command, located at "vieb://cookies". On this page you can view all of Vieb's cookies. The cookies pages allows you to delete individual cookies, or all cookies (possibly based on a filter by name). Finally, it's also possible to delete cookies with <a href="#clearcookiesonquit">clearcookiesonquit</a>.
        <h3 id=":notifications">:notifications</h3>
        Examples
        <ul>
            <li><span class="command-block">:notifications</span> - Open the notifications page</li>
        </ul>
        This command opens the notifications page, located at "vieb://notifications". On this page you can view a list of all the previous notifications during this session. This list is always cleared when quitting Vieb.
        <h2 id="mappings">Mappings</h2>
        The keyboard mappings are completely dynamic in Vieb, meaning that you can change the behavior of all keyboard keys. To manage these mappings, Vieb implements a similar system to Vim, with support for recursion, multiple keystrokes, countable actions and similar features. These are all of the key differences of Vieb's mapping system compared to Vim:
        <ul>
            <li>Only the &lt;&gt;-notation is supported for including modifiers or special keys.</li>
            <li>All keyboard shortcuts passed to Vieb are supported, there are no terminal or history related limitations. For example, in Vieb you can distinguish between Meta and Alt keyboard mappings, and also map sequences unavailable in Vim, such as &lt;C-c&gt; (Ctrl-c) or &lt;A-F4&gt; (Alt-F4).</li>
            <li>Vieb allows you to optionally include the default mappings with any of the map commands by appending a <kbd>!</kbd> to it (see the list below for details).</li>
            <li>Vieb adds compatible map syntax to run actions or commands without remembering or preserving the original keys mapped to it.</li>
        </ul>
        Aside from these differences, the map commands are mostly identical in usage compared to Vim, except for the function of the trailing "!":
        <ul>
            <li><span class="command-block">:map</span> - List custom mappings or add a new recursive mapping</li>
            <li><span class="command-block">:map!</span> - List all mappings including Vieb's defaults</li>
            <li><span class="command-block">:noremap</span> - List custom mappings or add a new non-recursive mapping</li>
            <li><span class="command-block">:noremap!</span> - List all mappings including Vieb's defaults</li>
            <li><span class="command-block">:unmap</span> - Remove a mapping based on the key(s) provided</li>
            <li><span class="command-block">:mapclear</span> - Clear all custom mappings and restore the defaults</li>
            <li><span class="command-block">:mapclear!</span> - Clear every single mapping in Vieb, be warned that this is only recommended for usage in a viebrc file</li>
        </ul>
        All of these commands can also be prefixed with a single character to indicate a mode, for example:
        <ul>
            <li><span class="command-block">:nmap!</span> - List all mappings including default for normal mode</li>
            <li><span class="command-block">:cunmap &lt;C-p&gt;</span> - Remove the mapping of Ctrl with p for command mode</li>
            <li><span class="command-block">:imapclear</span> - Clear all custom mappings for insert mode</li>
        </ul>
        All of these commands will be explained in more detail in their own paragraph below, you can jump there directly the help command like so: <span class="command-block">:help :cunmap</span>.
        <h3 id="key-codes">Key codes</h3>
        Some mappings require multiple keys to be pressed in order. If there are mappings that require multiple keys, and you only press the first one, Vieb will remember the keys you just pressed for a while, which allows you to press the next keys required for the mapping to activate. If <a href="#showcmd">showcmd</a> is enabled, the pressed keys will be shown in the top-right corner of the Vieb window. You can also configure the time it takes for pressed keys to be forgotten if no other keys are pressed using <a href="#timeout">timeout</a> and <a href="#timeoutlen">timeoutlen</a>. However, most default mappings of Vieb only require a single key to active, although sometimes while holding down a modifier, such as Control or Shift. The syntax for mappings keys can be easily summarized: it's the keys that would appear on screen if you were typing them out, so pressing <kbd>hjkl</kbd> would result in <kbd>hjkl</kbd>, which is also the map syntax from pressing them in order. Characters that are affected by Shift also work this way, so typing <kbd>hj</kbd> and then starting to hold shift while typing <kbd>KL</kbd> will result in <kbd>hjKL</kbd>, which is also the mapping sequence that Vieb and Vim will understand AND execute. This works for most of the single keys, including special characters such as <kbd>%</kbd> or <kbd>#</kbd>, but there are some exceptions:
        <ul>
            <li>Keys with modifiers (except those that are affected by Shift, such as <kbd>%</kbd> vs <kbd>5</kbd> or <kbd>U</kbd> vs <kbd>u</kbd>).</li>
            <li>Special characters that are given a proper name, because they don't map to a key or are part of the map syntax</li>
        </ul>
        There is a separate syntax to map such exceptions, examples like <kbd>&lt;C-c&gt;</kbd> meaning Ctrl-c, which is called the &lt;&gt;-notation.
        <h4 id="<>">&lt;&gt;-notation</h4>
        More advanced keys, such as the ones explained above, can be written using the &lt;&gt;-notation. This essentially means wrapping a written representation of the keys between &lt;&gt; signs. Here are some examples:
        <ul>
            <li><kbd>&lt;F12&gt;</kbd> - The F12 key, without holding modifiers</li>
            <li><kbd>&lt;S-Right&gt;</kbd> - Pressing the right arrow key while holding Shift</li>
            <li><kbd>&lt;C-j&gt;</kbd> - Press j while holding Control</li>
            <li><kbd>&lt;C-J&gt;</kbd> - Press j while holding Control and Shift</li>
            <li><kbd>&lt;C-M-A-S-Up&gt;</kbd> - Press the up arrow key, while holding all modifiers (keep in mind that it is system and keyboard dependent if these keys are actually registered and passed to Vieb)</li>
            <li><kbd>&lt;C-&gt;&gt;j&lt;S-Del&gt;</kbd> - Press &gt; while holding Control, then press j without holding modifiers, finally press Delete while holding Shift</li>
        </ul>
        <h4>Named characters</h4>
        Similar tot the &lt;&gt;-notation, there are also keys that cannot be represented in a single character, one of which is &lt;, which is of course already part of the &lt;&gt;-notation syntax. These type of characters can be represented like so:
        <ul>
            <li><kbd>&lt;F1&gt;</kbd> - This represents the F1 key, all other F-keys work the same way up to F12.</li>
            <li><kbd>&lt;lt&gt;</kbd> - This represents the &lt; character (the greater than sign is simply represented by <kbd>&gt;</kbd>, see last example just above).</li>
            <li><kbd>&lt;BS&gt;</kbd> - This represents the Backspace key.</li>
            <li><kbd>&lt;CR&gt;</kbd>, <kbd>&lt;NL&gt;</kbd>, <kbd>&lt;Return&gt;</kbd> or <kbd>&lt;Enter&gt;</kbd> - This represents the Enter key.</li>
            <li><kbd>&lt;Bar&gt;</kbd> - This represents the | character.</li>
            <li><kbd>&lt;Bslash&gt;</kbd> - This represents the \ character (forward slash is simply <kbd>/</kbd>).</li>
            <li><kbd>&lt;Left&gt;</kbd> - This represents the left arrow key (similarly, you have <kbd>&lt;Right&gt;</kbd>, <kbd>&lt;Up&gt;</kbd> and <kbd>&lt;Down&gt;</kbd>).</li>
            <li><kbd>&lt;Esc&gt;</kbd> - This represents the Escape key.</li>
            <li><kbd>&lt;Space&gt;</kbd> - This represents the spacebar, regular spaces can also be used.</li>
            <li><kbd>&lt;Del&gt;</kbd> - This represents the Delete key.</li>
            <li><kbd>&lt;Insert&gt;</kbd> - This represents the Insert key.</li>
            <li><kbd>&lt;Home&gt;</kbd> - This represents the Home key.</li>
            <li><kbd>&lt;PageUp&gt;</kbd> - This represents the PageUp key.</li>
            <li><kbd>&lt;End&gt;</kbd> - This represents the End key.</li>
            <li><kbd>&lt;PageDown&gt;</kbd> - This represents the PageDown key.</li>
            <li><kbd>&lt;Tab&gt;</kbd> - This represents the Tab key.</li>
            <li><kbd>&lt;Help&gt;</kbd> - This represents a Help key if present on the keyboard.</li>
            <li><kbd>&lt;Pause&gt;</kbd> - This represents the Pause key.</li>
            <li><kbd>&lt;PrintScreen&gt;</kbd> or <kbd>&lt;PrtScr&gt;</kbd> - This represents the PrintScreen key.</li>
        </ul>
        All other characters do not have a special name you need to use, and can just be typed as is to refer to the key.
        <h4>Map actions</h4>
        Unlike Vim, it's possible to map keys directly to actions or commands, without relying on keystrokes. Some examples already make use of this syntax. To refer to an action, wrap it around with &lt; and &gt; characters, such as this: <kbd>&lt;action.toExploreMode&gt;</kbd> for going to <a class="explore" href="#action.toExploreMode">explore mode</a>. These actions can appear anywhere in the right side of the map command. Similarly this can be done for commands using the same syntax with a <kbd>:</kbd> character to indicate that it's a command, for example: <kbd>&lt;:quit&gt;</kbd>.
        <h3 id=":map">:map</h3>
        Examples
        <ul>
            <li><span class="command-block">:map</span> - List all custom mappings for every mode</li>
            <li><span class="command-block">:map!</span> - List every single mapping currently available for all modes</li>
            <li><span class="command-block">:map j</span> - List the mappings for the <kbd>j</kbd> key in all modes</li>
            <li><span class="command-block">:map &lt;A-F4&gt;</span> - List the mappings for <kbd>Alt-F4</kbd> in all modes</li>
            <li><span class="command-block">:map &lt;A-F4&gt; &lt;Esc&gt;:quitall&lt;CR&gt;</span> - Make Alt-F4 quit Vieb</li>
            <li><span class="command-block">:map &lt;C-h&gt; &lt;:history&gt;</span> - Make Ctrl-h open the history page</li>
            <li><span class="command-block">:map &lt;C-T&gt; &lt;action.reopenTab&gt;</span> - Make Ctrl-Shift-t reopen the previously closed tab</li>
            <li><span class="command-block">:map &lt;Bslash&gt;&gt;?&lt;S-Del&gt;</span> - List every mapping for typing a backslash, then a greater than sign, after that a question mark and finally pressing Shift with Delete (probably none)</li>
        </ul>
        The map command takes any number of arguments. Without any arguments, it lists the mappings for all modes. To also list the default mappings of Vieb, append the map command with a <kbd>!</kbd>. When a single argument is added to the map command, it will only list mappings for that specific key or sequence of keys. If more than one argument is provided, the first argument is stored separately from all the others. The first one represents the keys that you need to press to execute all the other keys provided. For example, the command <span class="command-block nowrap">:map &lt;C-J&gt; &lt;Esc&gt; :downloads &lt;Enter&gt;</span> will add a mapping for pressing j while holding Shift and Control. When those keys are pressed, it will automatically trigger the Escape key, type out ":downloads" and finally trigger the Enter key. Or in other words, this will make it so that pressing Ctrl-Shift-j will open the downloads page. When adding a new mapping with this command, it will always overwrite existing mappings, but only for the exact same sequence: it's entirely possible to map an action to <kbd>j</kbd> but also a different action to <kbd>jj</kbd>.
        <h3 id=":noremap">:noremap</h3>
        Examples
        <ul>
            <li><span class="command-block">:noremap</span> - List all custom mappings for every mode</li>
            <li><span class="command-block">:noremap!</span> - List every single mapping currently available for all modes</li>
            <li><span class="command-block">:noremap j</span> - List the mappings for the <kbd>j</kbd> key in all modes</li>
            <li><span class="command-block">:noremap &lt;A-F4&gt;</span> - List the mappings for <kbd>Alt-F4</kbd> in all modes</li>
            <li><span class="command-block">:noremap &lt;A-F4&gt; &lt;action.toCommandMode&gt;quit&lt;action.useEnteredData&gt;</span> - Make Alt-F4 quit Vieb</li>
            <li><span class="command-block">:noremap &lt;C-h&gt; &lt;:history&gt;</span> - Make Ctrl-h open the history page</li>
            <li><span class="command-block">:noremap &lt;C-T&gt; &lt;action.reopenTab&gt;</span> - Make Ctrl-Shift-t reopen the previously closed tab</li>
            <li><span class="command-block">:noremap ??? &lt;:help&gt;</span> - When pressing three subsequent question marks, open the help page</li>
        </ul>
        This command is similar to <a href="#:map">:map</a> and invoked with the same arguments, but does not recursively trigger other actions. This means that you can use it to type out characters that are otherwise mapped to actions.
        <h3 id=":unmap">:unmap</h3>
        <ul>
            <li><span class="command-block">:unmap F1</span> - Remove the mapping of the F1 key for all modes</li>
            <li><span class="command-block">:unmap &lt;C-c&gt;</span> - Remove the mapping of the Ctrl-c combination for all modes</li>
            <li><span class="command-block">:unmap &lt;C-w&gt;&lt;C-r&gt;</span> - Remove this mapping for all modes: Ctrl-w followed by Ctrl-r</li>
        </ul>
        The unmap command is remove a mapping and disable the effects of invoking those keys. For example, to disable <kbd>F1</kbd> from opening the help page, without mapping it to something else: <span class="command-block">:unmap F1</span>. The unmap command always takes a single argument.
        <h3 id=":mapclear">:mapclear</h3>
        Examples
        <ul>
            <li><span class="command-block">:mapclear</span> - Remove all custom mappings for all modes</li>
            <li><span class="command-block">:mapclear!</span> - Remove every single mapping of Vieb, including defaults (executing this at runtime WILL prevent you from using Vieb!)</li>
        </ul>
        The mapclear command is used to clear all custom mappings. It is recommended to only use this command from the <a href="#viebrc">viebrc</a> file, while also adding new mappings in the same file. It can offer you a clean starting point to start mapping your own keystrokes. To also clear built-in mappings with this command, you can append it with a <kbd>!</kbd>. Keep in mind that this will really remove ALL mappings for all modes, so there is no way back if you run this at runtime! It's therefor recommended to only use this command from a viebrc, after which you need to add your own custom keyboard sequences mapped to actions or commands.
        <h3 id=":nmap">:nmap</h3>
        Usage is identical to <a href="#:map">:map</a>, but this command only lists or adds recursive mappings for normal mode.
        <h3 id=":nnoremap">:nnoremap</h3>
        Usage is identical to <a href="#:noremap">:noremap</a>, but this command only lists or adds non-recursive mappings for normal mode.
        <h3 id=":nunmap">:nunmap</h3>
        Usage is identical to <a href="#:unmap">:unmap</a>, but this command only removes mappings for normal mode.
        <h3 id=":nmapclear">:nmapclear</h3>
        Usage is identical to <a href="#:mapclear">:mapclear</a>, but this command only clears mappings for normal mode.
        <h3 id=":cmap">:cmap</h3>
        Usage is identical to <a href="#:map">:map</a>, but this command only lists or adds recursive mappings for <a class="command" href="#action.toCommandMode">command mode</a>.
        <h3 id=":cnoremap">:cnoremap</h3>
        Usage is identical to <a href="#:noremap">:noremap</a>, but this command only lists or adds non-recursive mappings for <a class="command" href="#action.toCommandMode">command mode</a>.
        <h3 id=":cunmap">:cunmap</h3>
        Usage is identical to <a href="#:unmap">:unmap</a>, but this command only removes mappings for <a class="command" href="#action.toCommandMode">command mode</a>.
        <h3 id=":cmapclear">:cmapclear</h3>
        Usage is identical to <a href="#:mapclear">:mapclear</a>, but this command only clears mappings for <a class="command" href="#action.toCommandMode">command mode</a>.
        <h3 id=":emap">:emap</h3>
        Usage is identical to <a href="#:map">:map</a>, but this command only lists or adds recursive mappings for <a class="explore" href="#action.toExploreMode">explore mode</a>.
        <h3 id=":enoremap">:enoremap</h3>
        Usage is identical to <a href="#:noremap">:noremap</a>, but this command only lists or adds non-recursive mappings for <a class="explore" href="#action.toExploreMode">explore mode</a>.
        <h3 id=":eunmap">:eunmap</h3>
        Usage is identical to <a href="#:unmap">:unmap</a>, but this command only removes mappings for <a class="explore" href="#action.toExploreMode">explore mode</a>.
        <h3 id=":emapclear">:emapclear</h3>
        Usage is identical to <a href="#:mapclear">:mapclear</a>, but this command only clears mappings for <a class="explore" href="#action.toExploreMode">explore mode</a>.
        <h3 id=":imap">:imap</h3>
        Usage is identical to <a href="#:map">:map</a>, but this command only lists or adds recursive mappings for <a class="insert" href="#action.toInsertMode">insert mode</a>.
        <h3 id=":inoremap">:inoremap</h3>
        Usage is identical to <a href="#:noremap">:noremap</a>, but this command only lists or adds non-recursive mappings for <a class="insert" href="#action.toInsertMode">insert mode</a>.
        <h3 id=":iunmap">:iunmap</h3>
        Usage is identical to <a href="#:unmap">:unmap</a>, but this command only removes mappings for <a class="insert" href="#action.toInsertMode">insert mode</a>.
        <h3 id=":imapclear">:imapclear</h3>
        Usage is identical to <a href="#:mapclear">:mapclear</a>, but this command only clears mappings for <a class="insert" href="#action.toInsertMode">insert mode</a>.
        <h3 id=":smap">:smap</h3>
        Usage is identical to <a href="#:map">:map</a>, but this command only lists or adds recursive mappings for <a class="search" href="#action.toSearchMode">search mode</a>.
        <h3 id=":snoremap">:snoremap</h3>
        Usage is identical to <a href="#:noremap">:noremap</a>, but this command only lists or adds non-recursive mappings for <a class="search" href="#action.toSearchMode">search mode</a>.
        <h3 id=":sunmap">:sunmap</h3>
        Usage is identical to <a href="#:unmap">:unmap</a>, but this command only removes mappings for <a class="search" href="#action.toSearchMode">search mode</a>.
        <h3 id=":smapclear">:smapclear</h3>
        Usage is identical to <a href="#:mapclear">:mapclear</a>, but this command only clears mappings for <a class="search" href="#action.toSearchMode">search mode</a>.
        <h3 id=":fmap">:fmap</h3>
        Usage is identical to <a href="#:map">:map</a>, but this command only lists or adds recursive mappings for <a class="follow" href="#action.startFollowCurrentTab">follow mode</a>.
        <h3 id=":fnoremap">:fnoremap</h3>
        Usage is identical to <a href="#:noremap">:noremap</a>, but this command only lists or adds non-recursive mappings for <a class="follow" href="#action.startFollowCurrentTab">follow mode</a>.
        <h3 id=":funmap">:funmap</h3>
        Usage is identical to <a href="#:unmap">:unmap</a>, but this command only removes mappings for <a class="follow" href="#action.startFollowCurrentTab">follow mode</a>.
        <h3 id=":fmapclear">:fmapclear</h3>
        Usage is identical to <a href="#:mapclear">:mapclear</a>, but this command only clears mappings for <a class="follow" href="#action.startFollowCurrentTab">follow mode</a>.
        <h3 id=":pmap">:pmap</h3>
        Usage is identical to <a href="#:map">:map</a>, but this command only lists or adds recursive mappings for <a class="pointer" href="#pointer">pointer mode</a>.
        <h3 id=":pnoremap">:pnoremap</h3>
        Usage is identical to <a href="#:noremap">:noremap</a>, but this command only lists or adds non-recursive mappings for <a class="pointer" href="#pointer">pointer mode</a>.
        <h3 id=":punmap">:punmap</h3>
        Usage is identical to <a href="#:unmap">:unmap</a>, but this command only removes mappings for <a class="pointer" href="#pointer">pointer mode</a>.
        <h3 id=":pmapclear">:pmapclear</h3>
        Usage is identical to <a href="#:mapclear">:mapclear</a>, but this command only clears mappings for <a class="pointer" href="#pointer">pointer mode</a>.
        <h3 id=":vmap">:vmap</h3>
        Usage is identical to <a href="#:map">:map</a>, but this command only lists or adds recursive mappings for <a class="visual" href="#pointer">visual mode</a>.
        <h3 id=":vnoremap">:vnoremap</h3>
        Usage is identical to <a href="#:noremap">:noremap</a>, but this command only lists or adds non-recursive mappings for <a class="visual" href="#pointer">visual mode</a>.
        <h3 id=":vunmap">:vunmap</h3>
        Usage is identical to <a href="#:unmap">:unmap</a>, but this command only removes mappings for <a class="visual" href="#pointer">visual mode</a>.
        <h3 id=":vmapclear">:vmapclear</h3>
        Usage is identical to <a href="#:mapclear">:mapclear</a>, but this command only clears mappings for <a class="visual" href="#pointer">visual mode</a>.
        <h2 id="customcommands">Custom commands</h2>
        Vieb allows you to define custom commands. These commands can be used as an alternative to custom mappings, and can also be used within other mappings or commands. For example, to open vieb.dev with a homepage command, add a new command such as:
        <div class="command-block">:command homepage &lt;Esc&gt;evieb.dev&lt;Enter&gt;</div>
        which can also be written as
        <div class="command-block">:command homepage &lt;action.toExploreMode&gt;vieb.dev&lt;action.useEnteredData&gt;</div>
        It's also possible to refer to other commands when defining a new command, similar to adding keyboard mappings. The command name must be unique and can not overwrite built-in commands.
        <h3 id=":command">:command</h3>
        Examples
        <ul>
            <li><span class="command-block">:command</span> - Show a list of all user defined commands</li>
            <li><span class="command-block">:command homepage &lt;action.toExploreMode&gt;vieb.dev&lt;Enter&gt;</span> - Add a custom command name homepage, to navigate to vieb.dev</li>
            <li><span class="command-block">:command homepage</span> - Show the actions bound to the homepage command, if it exists</li>
            <li><span class="command-block">:command! clickonmenu &lt;Esc&gt;/Menu&lt;Enter&gt;n&lt;Enter&gt;</span> - Add a command to click on the first match on the page with the "Menu" text, overwriting any existing command with the same name</li>
        </ul>
        The command to add custom commands is simply named "command". Without arguments, it will lists all previously added custom commands. With one argument, it will list one specific command and it's actions. With two or more arguments, it will add a new command, where the first argument is the command name and all other arguments are the mapping. To overwrite commands that you have already defined before, append a "!" at the end of the command.
        <h3 id=":delcommand">:delcommand</h3>
        Examples
        <ul>
            <li><span class="command-block">:delcommand clickonmenu</span> - Remove the clickonmenu custom command</li>
            <li><span class="command-block">:delcommand homepage</span> - Remove the homepage custom command</li>
        </ul>
        This command can be used to delete previously defined custom commands. It takes exactly one argument: the name of the command to be deleted. As with the previous command, it can not modify or delete built-in commands.
        <h3 id=":comclear">:comclear</h3>
        Examples
        <ul>
            <li><span class="command-block">:comclear</span> - Remove every single custom command</li>
        </ul>
        The comclear command will unconditionally remove every single custom command that has been added. It will not remove built-in commands.
        <h2 id="splits">Splits</h2>
        Vieb allows you to view multiple pages at once using window splits. This paragraph will explain which commands can be used to open split windows or how to switch between splits. For other window splitting related actions, see the <a href="#splitting">splitting</a> chapter.
        <h3 id=":buffer">:buffer</h3>
        Examples
        <ul>
            <li><span class="command-block">:buffer 0</span> - Switch to the first tab in the bar</li>
            <li><span class="command-block">:b vieb.dev</span> - Switch to the first tab containing "vieb.dev"</li>
            <li><span class="command-block">:buffer 999</span> - Switch to the 999nth tab (or the last one the bar)</li>
            <li><span class="command-block">:b github vieb</span> - Switch to the first tab containing "github" and "vieb"</li>
        </ul>
        The buffer command can be used to switch to a tab by name or index. It accepts any number of arguments that will all be used to find the most appropriate tab. Contrary to the <a href="#action.nextTab">action.nextTab</a> and <a href="#action.previousTab">action.previousTab</a> actions, which switch in the order of the tabbar, the buffer command can switch to any tab regardless of it's location in the tabbar. This is also important to keep in mind when using window splits, because switching between tabs can also change which splits are displayed. If you switch to a tab that is already visible in on the splits, no splits will be changed, but the focus will simply switch to the other split. However, if the tab you switch to is not visible yet, the current split will switch to the new tab. This can be confusing when using the tab switch actions in combination with multiple splits, which is why the buffer command is recommended for switching when using multiple window splits. The buffer command will have no effect if the tab cannot be found, unless the argument is a single number, in which case it will switch to the closest tab by index.
        <h3 id=":hide">:hide</h3>
        Examples
        <ul>
            <li><span class="command-block">:hide</span> - Hide the currently focused window, if others are also visible</li>
            <li><span class="command-block">:hide 0</span> - Hide a window split based on tab index, in this case the first</li>
            <li><span class="command-block">:hide vieb.dev</span> - Hide the window split with "vieb.dev" in the url</li>
            <li><span class="command-block">:hide 999</span> - Hide a window split based on tab index, in this case the last</li>
            <li><span class="command-block">:hide github vieb</span> - Hide the window split with both "github" and "vieb" in the url</li>
        </ul>
        The hide command can be used to hide one of the visible splits. This command takes any number of arguments. If no arguments are provided, it will hide the currently focused split window. For any other number of arguments, it will hide the window split that most accurately matches the arguments. This can be a tab index or keywords that refer to parts of the url, similar to the buffer command. The command will not have effect it there is only one page visible, or if there is no matching tab. If the argument is a single number, but the tab index is too high, it will instead hide the window connected to the latest tab by index.
        <h3 id=":Vexplore">:Vexplore</h3>
        Examples
        <ul>
            <li><span class="command-block">:Vexplore</span> - Open a vertical split with a new tab</li>
            <li><span class="command-block">:Vexplore vieb.dev</span> - Open a vertical split with the window matching vieb.dev, or a new tab with this url</li>
            <li><span class="command-block">:Vexplore 999</span> - Open a vertical split with the window matching the 999nth or last tab by index</li>
            <li><span class="command-block">:Vexplore github vieb</span> - Open a vertical split with the window matching "github vieb", or a new tab with a search of "github vieb"</li>
        </ul>
        This command can be used to open a vertical split within the Vieb window. Splits are used to view multiple pages at the same time, and this command accepts arguments to specify which page that should be. Any number of arguments can be given, without arguments it will vertically split with a new tab. If any other number of arguments are given, it will search of tabs matching by index or by url, similar to the <a href="#:buffer">:buffer</a> command. If no matching tab is found for a string, it will instead open a new tab based on the string (regardless of this being a url or a search on the web). The Vexplore command will always result in a new vertical split, regardless of the arguments, as it will open a new tab for search strings without matches. You can configure if you want to open new vertical splits on the left or the right of the current one using the <a href="#splitright">splitright</a> setting.
        <h3 id=":Sexplore">:Sexplore</h3>
        Usage is the same as the <a href="#:Vexplore">:Vexplore</a> command, but instead of a vertical split, this command will split horizontally. See the <a href="#splitting">splitting</a> related action on how to manage the size and location of window splits once you have opened them with these split commands. You can configure if you want to open new horizontal splits on top or below the current one using the <a href="#splitbelow">splitbelow</a> setting.
        <h3 id=":vsplit">:vsplit</h3>
        Identical to <a href="#:Vexplore">:Vexplore</a>.
        <h3 id=":split">:split</h3>
        Identical to <a href="#:Sexplore">:Sexplore</a>.
        <h2>Other commands</h2>
        The commands in this paragraph do not belong in a specific category, but are still a core part of Vieb. These commands range from printing, to developer tools and to quitting Vieb.
        <h3 id=":call">:call</h3>
        Examples
        <ul>
            <li><span class="command-block">:call action.nextTab</span> - Switch to the next tab using a command</li>
            <li><span class="command-block">:call &lt;action.toSearchMode&gt;</span> - Switch to <a class="search" href="#action.toSearchMode">search mode</a> using a command</li>
        </ul>
        The call command can be used to execute a single action by a command, it accepts exactly one argument. The action name can optionally be wrapped in &lt; and &gt; characters, similar to how you would call actions in mappings.
        <h3 id=":write">:write</h3>
        Examples
        <ul>
            <li><span class="command-block">:write</span> - Save the current page to <a href="#downloadpath">downloadpath</a> with the page name as the filename</li>
            <li><span class="command-block">:write savedpage</span> - Save the current page to <a href="#downloadpath">downloadpath</a> with "savedpage" as the filename</li>
            <li><span class="command-block">:write savedpage/</span> - Save the current page the "savedpage" subfolder of <a href="#downloadpath">downloadpath</a> with the page name as the filename</li>
            <li><span class="command-block">:write ~/Documents/savedpage</span> - Save the current page to "~/Documents/" with "savedpage" as the filename</li>
        </ul>
        With the write command you can save the current page to disk. There is one optional argument, which serves as both the filename and the location. The location is by default set to the <a href="#downloadpath">downloadpath</a> setting, but can be changed by including it in the filename argument. If the filename ends with a "/", it's assumed to be just the folder part, and the page will be saved in that folder with the default filename (the name of the page). Lastly, absolute paths are saved in exactly that location.
        <h3 id=":hardcopy">:hardcopy</h3>
        Examples
        <ul>
            <li><span class="command-block">:hardcopy</span> - Open the print dialog, to print the current page</li>
        </ul>
        With the hardcopy command you can make a hardcopy of the current page using a printer. This will open the print dialog similar to other programs. There are no arguments for this command. Tip: it's also possible to do this for <a href="#specialpages">specialpages</a> such as this help page.
        <h3 id=":print">:print</h3>
        Identical to <a href="#:hardcopy">:hardcopy</a>.
        <h3 id=":pin">:pin</h3>
        <ul>
            <li><span class="command-block">:pin</span> - Toggle the pinned status of the current tab</li>
        </ul>
        This command is used to pin or unpin the current tab. The pinned status of the current tab will be toggled. Pinned tabs have a fixed width of just the icon and will always be remembered on restart, regardless of the <a href="#restoretabs">restoretabs</a> setting. Pinned tabs are always displayed before regular tabs.
        <h3 id=":devtools">:devtools</h3>
        <ul>
            <li><span class="command-block">:devtools</span> - Open the developer tools of the current page in the location configured with <a href="#devtoolsposition">devtoolsposition</a></li>
            <li><span class="command-block">:devtools window</span> - Open the developer tools of the current page in a new window</li>
            <li><span class="command-block">:devtools tab</span> - Open the developer tools of the current page in a new tab</li>
        </ul>
        The devtools command can be used to open the developer tools of the current page. If no argument is given for the devtools position, it will open at the position configured by <a href="#devtoolsposition">devtoolsposition</a>. The accepted positions for this command are the same as that of the setting. It's not possible to open multiple instances of the devtools for the same page, you can open one type of devtools per tab. By default these tools will have dark mode and some security settings enabled. If the devtools are opened as a Vieb tab or split (so not windowed) all regular Vieb action can be used to interact with the developer tools.
        <h3 id=":internaldevtools">:internaldevtools</h3>
        <ul>
            <li><span class="command-block">:internaldevtools</span> - Open the developer tools of the Vieb main browser window</li>
        </ul>
        The internaldevtools command opens the developer tools of the main Vieb window (containing the url bar, tab list, etc.).  This is mainly useful to debug Vieb itself.
        <h3 id=":colorscheme">:colorscheme</h3>
        <ul>
            <li><span class="command-block">:colorscheme</span> - Show the currently active colorscheme</li>
            <li><span class="command-block">:colorscheme light</span> - Active the 'light' colorscheme</li>
        </ul>
        With the colorscheme command you can apply custom colorschemes (also called "themes"). There are a couple of themes bundled with Vieb and you can also add your own themes. These themes can change more than just colors, as they are written in CSS. All built-in styling is part of the default theme, and can be overwritten with a custom theme. You can find the default and other example colorschemes in "app/colors", which can be viewed <a href="https://github.com/Jelmerro/Vieb/tree/master/app/colors/" target="_blank">on github here</a>. Besides the colors (in ":root"), you can add as much CSS as you want. Custom themes can be stored in a "colors" subfolder of the <a href="#datafolder">datafolder</a>: "&lt;datafolder&gt;/colors/&lt;name&gt;.css". You can also store themes in "~/.vieb/colors". All colorschemes extend the default theme, so there is no need to copy those values if you don't plan to change them. When <a href="#suggestcommands">suggestcommands</a> is enabled, the colorscheme command will suggest both built-in and custom themes.
        <h3 id=":quit">:quit</h3>
        Examples
        <ul>
            <li><span class="command-block">:quit</span> - Close the current window split, or quit Vieb if only one is open</li>
        </ul>
        The quit command will only exit Vieb if there is only one window left. If there are multiple open, it will simply close the current window. This logic is only applied to opened windows, the amount of tabs you have open is irrelevant for the quit command. To unconditionally quit Vieb, see <a href="#:quitall">:quitall</a>.
        <h3 id=":quitall">:quitall</h3>
        Examples
        <ul>
            <li><span class="command-block">:quitall</span> - Quit Vieb</li>
        </ul>
        With quitall you will unconditionally close and stop all of Vieb. The short version of this command is "qa". To configure what gets cleared on quit, see these settings, among others: <a href="#cache">cache</a>, <a href="#clearcookiesonquit">clearcookiesonquit</a>, <a href="#cleardownloadsonquit">cleardownloadsonquit</a>, <a href="#clearhistoryonquit">clearhistoryonquit</a>, <a href="#clearlocalstorageonquit">clearlocalstorageonquit</a>, <a href="#keeprecentlyclosed">keeprecentlyclosed</a>, <a href="#restoretabs">restoretabs</a> and <a href="#containernewtab">containernewtab</a>.
        <h1 id="settings">Settings</h1>
        There are a lot of settings in Vieb and all of them can be changed at runtime, or using a settings file. The changes you make at runtime are not saved automatically for subsequent sessions, but they can be if you want to. This chapter provides introductions on how to do all this, and a list of all the settings Vieb has to offer.
        <h2>Set command</h2>
        To change settings at runtime, the <a href="#:set">:set</a> command is used. This command can read, write and update any setting for the current session. See the command section for more details on how to do this. To change settings permanently, read the following paragraph, regarding the viebrc file.
        <h2 id="viebrc">Viebrc</h2>
        To change settings for subsequent sessions, store them as commands in a viebrc file. There are three locations where you can store such a file, they are parsed and applied in the same order as listed:
        <ul>
            <li>instance viebrc - This instance viebrc file will be stored in Vieb's <a href="#datafolder">datafolder</a>. This configuration file will be read on startup. The instance viebrc file can be generated based on the current settings using the <a href="#:mkviebrc">:mkviebrc</a> command.</li>
            <li><kbd>~/.vieb/viebrc</kbd> - This user viebrc should be placed in a ".vieb" directory in the user folder and will always take priority over the instance viebrc. Vieb will only read this file, and will never write to it.</li>
            <li><kbd>~/.viebrc</kbd> - This user viebrc should be placed directly in the user directory and will always take priority over all other viebrc files. Vieb will only read this file, and will never write to it.</li>
        </ul>
        The viebrc file should contain a single command per line. Most regular commands are supported, such as set commands or map commands. Basically, the viebrc file should be a list of commands you want to execute every time Vieb is started.
        <h3>Examples</h3>
        There are example viebrc files to give you a starting point for your own configuration. These example configs aim to provide a similar experience to other browsers. The viebrc example files are available offline, and can be saved to the downloads folder with the buttons below.
        <div class="example-buttons"></div>
        After writing one of these examples to the <a href="#downloadpath">downloadpath</a> you can view and edit it with Vim or any other editor. If you want to use one of these examples, copy it to either of the viebrc locations explained above.
        <h2 id="datafolder">Data folder</h2>
        Vieb stores all of it's data inside a single folder, which is by default located in one of these locations:
        <ul>
            <li>Linux - <kbd>~/.config/Vieb/</kbd>
            <li>Windows - <kbd>%APPDATA%\Vieb\</kbd>
            <li>Mac - <kbd>~/Library/Application Support/Vieb/</kbd>
        </ul>
        All browsing history, cache, cookies, localstorage, favicons, preferences, tab history and download history are stored in this folder. You can also store all Vieb data in a different folder by starting it with the "--datafolder" argument. For example, to use a relative folder named "ViebData": <kbd class="nowrap">vieb --datafolder ViebData</kbd>. Since the instance <a href="#viebrc">viebrc</a> and <a href="#:colorscheme">colorschemes</a> are also inside this folder, you can use this to have a completely portable instance of Vieb. Start Vieb with the "--help" argument to see other startup arguments. Besides the datafolder, you can choose to store user specific configuration files in "~/.vieb/", this can be done for the <a href="#viebrc">viebrc</a>, <a href="#:colorscheme">colorschemes</a> and <a href="#adblocker">blocklists</a>. User config will take priority of that inside a datafolder.
        <h2 id="erwic">Erwic mode</h2>
        With the "erwic" startup option, you can "Easily Run Websites In Containers". The purpose of this option is similar to programs such as Franz, Ferdi or Rambox. It can also replace other Electron-based desktop apps such as Slack or Discord. These instances of Vieb can run separately from your existing Vieb. See <a href="https://github.com/Jelmerro/Vieb/blob/master/Erwic.md">Erwic.md on github</a> for usage and details.
        <h2>Setting list</h2>
        The rest of this chapter will focus on all the different settings of Vieb.
        <h3 id="adblocker">adblocker</h3>
        Vieb has an integrated adblocker, which will block advertisements and trackers based on blocklists. These blocklists are by default set to easylist and easyprivacy. This setting is used to enable or disable the adblocker, but also to configure the update mechanism. The "static" value will use the integrated blocklists and will not check for updates. These integrated lists are only updated when a new Vieb release is made. To enable automatic updates of these lists without waiting for a new Vieb release, you can change this setting to "update". Keep in mind that this will periodically connect to the easylist website to download the latest version, which is also why this setting is set to "static" by default. The "custom" option allows you to implement your own external blocklist management and also to disable any of the built-in lists. Adding other lists can already be done without using the "custom" option, by adding lists to the "blocklists" folder inside Vieb's <a href="#datafolder">datafolder</a>. You can also add lists that you want to load for all instances to the "~/.vieb/blockists/" folder.
        <h3 id="cache">cache</h3>
        This setting can be used to disable or automatically remove the browsing cache. Changing this setting from or to the value "off" only has effect at startup, due to Chromium limitations. The cache can always be set to "clearonquit" or "full", regardless of the initial value of this setting. It's recommended to at least clear the cache on quit, because the browsing cache can get very large with extended periods of use.
        <h3 id="clearcookiesonquit">clearcookiesonquit</h3>
        Toggle for clearing all of the cookies when quitting Vieb. To view and remove individual cookies, see the <a href="#:cookies">cookies</a> page. This toggle applies to all containers.
        <h3 id="cleardownloadsoncompleted">cleardownloadsoncompleted</h3>
        Toggle for clearing successfully completed downloads. When a download fails, it will not be cleared. This toggle will clear completed downloads as soon as they are done, unlike the <a href="#cleardownloadsonquit">cleardownloadsonquit</a> setting, which will unconditionally clear all downloads when quitting Vieb regardless of download status.
        <h3 id="cleardownloadsonquit">cleardownloadsonquit</h3>
        Toggle for clearing all downloads regardless of status when quitting Vieb. This will not remove downloaded files from disk, but it will clear the download history.
        <h3 id="clearhistoryonquit">clearhistoryonquit</h3>
        Toggle for clearing all browsing history on quit. The browsing history can be viewed on the <a href="#:history">history</a> page. As a result of separating tab, download and browsing history, there is no traditional private mode in Vieb. The same can be achieved by toggling all related settings at once using <a href="#mappings">mappings</a> or <a href="#customcommands">custom commands</a>. See <a href="#storenewvisits">storenewvisits</a> for more details.
        <h3 id="clearlocalstorageonquit">clearlocalstorageonquit</h3>
        Toggle for clearing all of the localstorage when quitting Vieb. This toggle applies to all containers.
        <h3 id="closablepinnedtabs">closablepinnedtabs</h3>
        With this toggle you can specify if pinned tabs should be closable. By default, you need to unpin a tab (using <kbd class="command-block">:pin</kbd>) to close it. If this setting is enabled, you can close pinned tabs like any other regular tab.
        <h3 id="containercolors">containercolors</h3>
        A list-like setting to give containers a custom color based on their name. Each element in the list contains a regular expression and a color name (or color hex) separated by a "~". By default, temporary containers are displayed in yellow, while all others will use the default color of the <a href="#:colorscheme">:colorscheme</a>. The first matching entry will be used as the color of the tab title. The color will also be used to show the name of the container in the navbar, if <a href="#containershowname">containershowname</a> is on. An example could be to make a container for work, school or other miscellaneous tasks and color it accordingly:
        <div class="command-block">:set containercolors=^work$~lightblue,^school~#f00,^misc$~lime</div>
        This will display the "work" container in lightblue, all containers starting with "school" in red and the "misc" container in lime. All CSS color names and (3 or 6 digit) hex codes are accepted. For more about containers and how to use them, see <a href="#containernewtab">containernewtab</a>.
        <h3 id="containerkeeponreopen">containerkeeponreopen</h3>
        Toggle to indicate if tabs that are restored with <a href="#action.reopenTab">action.reopenTab</a> should keep the container they were opened in before. If enabled, they will keep the same container as before. If disabled, the value of <a href="#containernewtab">containernewtab</a> will be used as the container name instead. This toggle does not affect tabs that are opened using other ways, such as startup urls, which use the <a href="#containerstartuppage">containerstartuppage</a> setting. The <a href="#restoretabs">restoretabs</a> setting to keep tabs after a Vieb restart will always use the same container they used before shutting down Vieb.
        <h3 id="containernewtab">containernewtab</h3>
        With this setting you can specify the name of the container that new tabs will use. Regular names can use letters, numbers and underscores. Each container with a separate name will run isolated from other tabs. This includes cookies, localstorage, cache and other browsing data, but not the history or downloads. Multiple tabs with the same name will share the same container and share data with each other. The container name that you specify with this setting can include "%n", which will be replaced with an incrementing number. This can be used as a way to use a different container every time a tab is opened. If the name starts with "temp", the data of that container is deleted when Vieb is shutdown. The default container name is "main". When you don't update any settings, all tabs will use the "main" container to store their data. To make every tab store data in a temporary separate container, you could set this setting to "temp%n".
        <h4>Special values</h4>
        Besides regular strings to use directly as the container name, there are also some special values that will automatically pick the right container name for you. For the containernewtab setting, these special values exist:
        <ul>
            <li><kbd>s:usematching</kbd> - Uses the container name of a tab that has the same domain as the new tab that is being opened. If no matching tab is found, it will fall back to the container of the current tab. Tabs are searched in order of appearance in the tabbar.</li>
            <li><kbd>s:replacematching</kbd> - Same as above, but navigate to the url in the matched tab, instead of opening a new tab.</li>
            <li><kbd>s:usecurrent</kbd> - Uses the name of the container from the current tab as the container name for the new tab</li>
            <li><kbd>s:replacecurrent</kbd> - Same as above, but nativate to the url in the current tab, instead of opening a new tab.</li>
            <li><kbd>s:external</kbd> - When set to this special value, new tabs will open in the external default browser. No tabs will be opened in Vieb.</li>
        </ul>
        One of the many ways to make changing this option more straightforward to use, could be to make a command to open a tab in a specific container and switch back to <kbd>s:usecurrent</kbd> automatically after that:
        <div class="command-block">:command! work &lt;:set containernewtab=work&gt;&lt;action.openNewTab&gt;&lt;:set containernewtab=s:usecurrent&gt;</div>
        You could make such a command for each different container you frequently use, while still opening tabs in the same container as the current one by default.
        <h4>Related settings</h4>
        It is recommended to combine this with <a href="#containercolors">containercolors</a> to automatically color container names based on regular expressions. You can configure when to display the name of the container in the navbar with <a href="#containershowname">containershowname</a>. New tabs opened as links and through follow mode are configured with this "containernewtab" setting. For tabs opened as a split window, see <a href="#containersplitpage">containersplitpage</a>. For pages opened using the command line arguments, see <a href="#containerstartuppage">containerstartuppage</a>.
        <h3 id="containershowname">containershowname</h3>
        This setting controls if the container name should be shown in the navbar between the current mode and the url bar. If set to automatic, all names except "main" are shown. The name will be displayed in the color defined by <a href="#containercolors">containercolors</a>.
        <h3 id="containersplitpage">containersplitpage</h3>
        Similar to <a href="#containernewtab">containernewtab</a>, but specifically applies to tabs opened as a split page, using the <a href="#splits">window split commands</a>. This setting only supports the special names: <kbd>s:usematching</kbd> and <kbd>s:usecurrent</kbd>. See <a href="#containernewtab">containernewtab</a> for usage and details.
        <h3 id="containerstartuppage">containerstartuppage</h3>
        Similar to <a href="#containernewtab">containernewtab</a>, but specifically applies to pages that are passed to Vieb as a command line argument. If Vieb is your default browser, this includes urls that you click on outside of Vieb, that are configured to open with Vieb. This setting only supports the special names: <kbd>s:usematching</kbd>, <kbd>s:usecurrent</kbd>, <kbd>s:replacematching</kbd> and <kbd>s:replacecurrent</kbd>. See <a href="#containernewtab">containernewtab</a> for usage and details.
        <h3 id="countlimit">countlimit</h3>
        This setting is used as an upper limit of the counter for repeating actions in normal mode, <a class="pointer" href="#pointer">pointer mode</a> and <a class="visual" href="#pointer">visual mode</a>. For example, pressing <kbd>50t</kbd> will usually open 50 new tabs, but only 10 if the countlimit is set to 10. This setting limits the number of repeated actions, which you can visualize in the top-right of the Vieb window if <a href="#showcmd">showcmd</a> is set. There is also a setting to limit the maximum recursion of a mapping, named <a href="#maxmapdepth">maxmapdepth</a>.
        <h3 id="darkreader">darkreader</h3>
        With the darkreader setting, you can instruct Vieb to enable the darkreader plugin on all websites. This plugin is responsible for styling all supported websites in a dark theme. See the <a href="#mentions">mentions</a> for more information about the darkreader plugin.
        <h3 id="devtoolsposition">devtoolsposition</h3>
        This setting controls the default location where the devtools will open when using the <a href="#:devtools">:devtools</a> command.
        <h3 id="downloadmethod">downloadmethod</h3>
        The downloadmethod setting can be used to change the behavior of newly requested downloads. By default, new downloads are automatically saved to the <a href="#downloadpath">downloadpath</a>. By changing this setting to "confirm", a dialog will be shown for each new download to request user confirmation before starting. The "ask" method will ask the location for every new download and does not use the "downloadpath" setting. Finally, you may block all incoming downloads with the "block" option.
        <h3 id="downloadpath">downloadpath</h3>
        The location of all downloaded files. Used as the default folder for the <a href="#:write">:write</a> command and as the location for all other downloaded files. See the <a href="#downloadmethod">downloadmethod</a> setting to use a different location each time or block downloads completely.
        <h3 id="favicons">favicons</h3>
        Change this setting to modify the favicon cache duration. This setting does not affect for how long favicons are stored on disk, but only affects the amount of time it takes in refresh them. A favicon will automatically be removed from disk when it is not used for any of the pages in the browsing history. This setting does not change this mechanism, and only modifies the length of time any favicon will be cached.
        <h3 id="favoritepages">favoritepages</h3>
        This setting can be used to add any number of favorite pages to the new tab page. You only need to specify the url of the page, other info will be stored automatically when you visit the site. The url needs to match exactly, although they will be prefixed with "https://" if no protocol is specified. Favorite pages will appear next to the top sites. If you only want to show favorites, without the most visited sites, set <a href="#suggesttopsites">suggesttopsites</a> to 0. When both settings are empty/disabled, the new tab page will be empty instead.
        <h3 id="firefoxmode">firefoxmode</h3>
        With the Firefox mode setting you can make Vieb present itself to the websites as if you are using Firefox. It will update the useragent and other navigator properties. You can either enable this for all websites, or only for Google websites to circumvent Google's useragent checks at login.
        <h3 id="fontsize">fontsize</h3>
        Change the font size for the entire Vieb interface. Changing the font size setting will also scale the navbar, built-in pages such as this help page, notifications and <a class="follow" href="#action.startFollowCurrentTab">follow mode</a> indicators. It will not automatically zoom websites, which can be done with <a href="#action.zoomIn">action.zoomIn</a> and related actions.
        <h3 id="guifullscreennavbar">guifullscreennavbar</h3>
        This setting controls the visibility of the navbar while inside fullscreen. For the visibility outside of fullscreen, see <a href="#guinavbar">guinavbar</a>. The different options are also explained in more detail there. You can toggle the fullscreen state with <a href="#action.toggleFullscreen">action.toggleFullscreen</a>.
        <h3 id="guifullscreentabbar">guifullscreentabbar</h3>
        This setting controls the visibility of the tabbar while inside fullscreen. For the visibility outside of fullscreen, see <a href="#guitabbar">guitabbar</a>. The different options are also explained in more detail there. You can toggle the fullscreen state with <a href="#action.toggleFullscreen">action.toggleFullscreen</a>.
        <h3 id="guihidetimeout">guihidetimeout</h3>
        The guihidetimeout setting is used to configure the duration of temporarily showing gui elements that are configured to do so. For example, with this setting configured as 2000 and <a href="#guitabbar">guitabbar</a> set to "onupdate", the tabbar will be shown for 2 seconds every time a tab is added, removed or updated. This guihidetimeout setting also applies to <a href="#guinavbar">guinavbar</a> when it is set to "onupdate". This setting is used exactly the same way for the fullscreen variants: <a href="#guifullscreennavbar">guifullscreennavbar</a> and <a href="#guifullscreentabbar">guifullscreentabbar</a>.
        <h3 id="guinavbar">guinavbar</h3>
        This setting controls the visibility of the navbar outside fullscreen. When set to "always", the navbar is shown at all times. To automatically hide the navbar when there is nothing happening, set this setting to "onupdate", which temporarily shows the navbar when the mode changes or when you are typing in the navbar. The duration of showing it temporarily is configured by <a href="#guihidetimeout">guihidetimeout</a>. To only show the navbar for typing and not for mode updates, set it to "oninput". It can also be set to "never", which will completely hide the navbar, even when typing. The visibility of the navbar does not affect the usage.
        <h3 id="guitabbar">guitabbar</h3>
        This setting controls the visibility of the tabbar outside fullscreen. When set to "always", the tabs are always shown. To automatically hide the tabbar when there are no tabs being added or changed, set it to "onupdate". THe duration of showing it temporarily is configured by <a href="#guihidetimeout">guihidetimeout</a>. To never show the tabs even when updating them, set this setting to "never". When set to "never" it is recommended to use the <a href="#:buffer">:buffer</a> command to switch between the open websites. The visibility of the tabbar does not affect their usage.
        <h3 id="keeprecentlyclosed">keeprecentlyclosed</h3>
        Toggle whether to keep recently closed tabs and allow them to be restored. This setting is unaffected by other history settings. Disabling this setting will result in the <a href="#action.reopenTab">action.reopenTab</a> being unable to restore previously closed tabs. If <a href="#restoretabs">restoretabs</a> is disabled, all open tabs will be moved to the list of recently closed tabs when quitting Vieb, unless this setting is also disabled (in which case they can not be restored).
        <h3 id="ignorecase">ignorecase</h3>
        Toggle for case-sensitive searching in the page. Any existing search will be updated to match this setting when either <a href="#action.nextSearchMatch">action.nextSearchMatch</a> or <a href="#action.previousSearchMatch">action.previousSearchMatch</a> are called.
        <h3 id="incsearch">incsearch</h3>
        Toggles incremental search in the <a class="search" href="#action.toSearchMode">search mode</a>. When enabled, the search will be updated every time a character is typed, without having to start the search with <a href="#action.useEnteredData">action.useEnteredData</a>.
        <h3 id="maxmapdepth">maxmapdepth</h3>
        The maximum amount of recursion for recursive <a href="#mappings">mappings</a>. After reaching this limit, all subsequent actions will be canceled as part of the mapping.
        <h3 id="mintabwidth">mintabwidth</h3>
        The minimum amount of pixels for a tab to be in the navbar. When there are too many tabs to fit with this minimum width, it will overflow according to the value of the <a href="#taboverflow">taboverflow</a> setting. If the minimum tab width is set to 0, the taboverflow setting is not used, as tabs will never overflow.
        <h3 id="mouse">mouse</h3>
        The mouse toggle influences if the Vieb interface should react to mouse actions. When this setting is off, you will still be able to use the mouse to interact with the page while in <a class="insert" href="#action.toInsertMode">insert mode</a>. When this setting is enabled, you can always interact with the webpage, even outside of <a class="insert" href="#action.toInsertMode">insert mode</a> (although you still need it for mouse focus). You will also be able to click on tabs to switch to them, middle click on them to close a tab, switch modes by using the mode dropdown when hovering over the current mode, switch to <a class="insert" href="#action.toInsertMode">insert mode</a> by clicking on an input field and switch to <a class="explore" href="#action.toExploreMode">explore mode</a> by clicking on the url bar. Vieb does not have a clickable menu, even when enabling this setting.
        <h3 id="mousefocus">mousefocus</h3>
        With the mousefocus toggle it's possible to focus a tab by hovering it with the mouse. This setting only has effect when <a href="#mouse">mouse</a> is also enabled. When mousefocus is enabled, you can switch between tabs by hovering over a tab or (in case of multiple splits) by hovering over the page.
        <h3 id="mousenewtabswitch">mousenewtabswitch</h3>
        This setting can be enabled to automatically switch to newly opened tabs when using the mouse. This behavior is off by default. This toggle only affects using the mouse to do so. In <a class="follow" href="#action.startFollowCurrentTab">follow mode</a> you will automatically switch to the new tab, unless you hold Shift while typing out the relevant keys regardless of this setting.
        <h3 id="nativenotification">nativenotification</h3>
        Toggle for using native/system notifications instead of the Vieb notifications. The notification history can still be viewed on the <a href="#:notifications">notifications</a> page, regardless of this setting. When this setting is enabled, you will not get a scrollable popup for large notifications, as all notifications will be for unconditionally passed to your operating system to handle. When this setting is enabled, the other notification settings do not influence the position or duration.
        <h3 id="notificationduration">notificationduration</h3>
        This settings configures the amount of milliseconds a notification should be shown for. Any value below 100 will disable notifications. The value of this setting is ignored when native notifications are used.
        <h3 id="notificationforpermissions">notificationforpermissions</h3>
        With this toggle you can enable notifications for permission requests. Even with this setting disabled, the permission request can be found in the <a href="#:notifications">notifications</a> page. Notifications for permission request include the website url and type of access that was given. For example, if you configured <a href="#permissioncamera">permissioncamera</a> to always block this permission, a notification will be shown that the camera permission is globally blocked. Other ways to manage permissions are with <a href="#permissionsallowed">permissionsallowed</a> and <a href="#permissionsblocked">permissionsblocked</a>, both of which are list-like settings that can automatically allow or deny permissions based on the current website url using regular expressions. Finally there is a different setting to control if websites are allowed to show notifications named <a href="#permissionnotifications">permissionnotifications</a>.
        <h3 id="notificationposition">notificationposition</h3>
        This setting sets the location of Vieb notifications. You can set it to any corner of the window. Long notifications will open in a scrollable popup similar to Vim. The value of this setting is ignored when native notifications are used.
        <h3 id="permissioncamera">permissioncamera</h3>
        Permission setting to either allow or block websites from using your camera. When set to "ask", you will get a popup to ask if you want to allow the request just this once and optionally store the setting for this session.
        <h3 id="permissionclipboardread">permissionclipboardread</h3>
        Permission setting to either allow or block websites from reading the clipboard text. When set to "ask", you will get a popup to ask if you want to allow the request just this once and optionally store the setting for this session.
        <h3 id="permissionclosepage">permissionclosepage</h3>
        Permission setting to either allow or block websites from closing themselves. Similar to manually closing a tab, but this permission allows the page to close it's own tab automatically.
        <h3 id="permissionfullscreen">permissionfullscreen</h3>
        Permission setting to either allow or block websites from entering fullscreen. When set to "ask", you will get a popup to ask if you want to allow the request just this once and optionally store the setting for this session.
        <h3 id="permissiongeolocation">permissiongeolocation</h3>
        Permission setting to either allow or block websites from using your location. When set to "ask", you will get a popup to ask if you want to allow the request just this once and optionally store the setting for this session.
        <h3 id="permissionmediadevices">permissionmediadevices</h3>
        Permission setting to either allow or block websites from reading the list of connected media devices, such as speakers or microphones. When set to "ask", you will get a popup to ask if you want to allow the request just this once and optionally include the device names in the response as well. The difference between "allow" and "allowfull" is the inclusion of the device name labels in the response.
        <h3 id="permissionmicrophone">permissionmicrophone</h3>
        Permission setting to either allow or block websites from using your microphone. When set to "ask", you will get a popup to ask if you want to allow the request just this once and optionally store the setting for this session.
        <h3 id="permissionmidi">permissionmidi</h3>
        Permission setting to either allow or block websites from using the "webmidi" API. When set to "ask", you will get a popup to ask if you want to allow the request just this once and optionally store the setting for this session.
        <h3 id="permissionmidisysex">permissionmidisysex</h3>
        Permission setting to either allow or block websites from using the system exclusive messages of the "webmidi" API. When set to "ask", you will get a popup to ask if you want to allow the request just this once and optionally store the setting for this session.
        <h3 id="permissionnotifications">permissionnotifications</h3>
        Permission setting to either allow or block websites from showing you notifications. When set to "ask", you will get a popup to ask if you want to allow the request just this once and optionally store the setting for this session.
        <h3 id="permissionopenexternal">permissionopenexternal</h3>
        Permission setting to either allow or block websites from opening external applications with arbitrary arguments. When set to "ask", you will get a popup to ask if you want to allow the request just this once and optionally store the setting for this session. The popup will also include information about what type of application will be opened if you allow it. This type of popup will for example appear when you click on mailto or magnet links.
        <h3 id="permissionpersistentstorage">permissionpersistentstorage</h3>
        Permission setting to either allow or block websites from storing data in the persistent storage. When set to "ask", you will get a popup to ask if you want to allow the request just this once and optionally store the setting for this session.
        <h3 id="permissionpointerlock">permissionpointerlock</h3>
        Permission setting to either allow or block websites to lock the pointer position. When set to "ask", you will get a popup to ask if you want to allow the request just this once and optionally store the setting for this session.
        <h3 id="permissionsallowed">permissionsallowed</h3>
        With this setting you can make exceptions to the global permission settings. This is done by supplying a regular expression together with a list of permissions that should always be allowed for that pattern/website. This setting is never automatically updated, because the question if you want to store permissions for the session applies to the global setting for that permission. This setting is not specific to a single type of permission and can even be used to allow multiple permissions for a website automatically. One use case is setting the global <a href="#permissionmediadevices">permissionmediadevices</a> setting to "block" and to allow only specific websites with this setting. For example, to always allow a website such as discord.com access to your mediadevices and microphone, but block it for all other websites, you could run a command similar to this:
        <div class="command-block">:set permissionmediadevices=block permissionmicrophone=block permissionsallowed+=discord.com~microphone~mediadevices</div>
        Of course the regular expression for the discord domain could be made more complex and accurate, but it serves as an example to show that adding sites to this allowed permission list can be easier than you might think. A more accurate regex for matching only a specific domain could be <kbd class="nowrap">^https?://(www\.)?discord\.com.*</kbd>. The first part of any entry in the allow list will be the regular expression to match against the url and all subsequent arguments are names of the permissions to be automatically allowed. Since configuration is done with regex, the configuration is not limited to allowing specific websites, but can also be used to allow only urls prefixed with "https://" or only ".org" top-level domains. The history of all permissions allowed through this setting (or otherwise) are stored in the session's notification history on the <a href="#:notifications">notifications</a> page. If you want notification to be shown every time a permission is requested by a website, you can enable <a href="#notificationforpermissions">notificationforpermissions</a>.
        <h3 id="permissionsblocked">permissionsblocked</h3>
        The list of blocked permissions works very similar to the <a href="#permissionsallowed">permissionsallowed</a> setting, except that it is used to block specific websites from using a permission. An important thing to note is that blocking permissions with this setting takes priority over any other configuration. This means that even permissions allowed with the allowed list can be blocked by this setting. This is useful to give all pages of a specific website access to a permission, except for a single subdomain.
        <h3 id="permissionunknown">permissionunknown</h3>
        Permission setting to either allow or block websites from requesting any permission that is not a part of any of the other categories. When set to "ask", you will get a popup to ask if you want to allow the request just this once and optionally store the setting for this session.
        <h3 id="redirects">redirects</h3>
        With this setting you can configure automatic redirects for navigating to websites. You can configure as many redirects as you want, using a comma separated list. As with other settings of this type, you can append new entries without typing out the current value, as explained in the <a href="#:set">:set</a> command paragraph. Every comma separated entry should also contain a ~ to separate the original and the replacement. These parts are configured using regular expressions. For example, to redirect all reddit requests to old.reddit.com, run this command:
        <div class="command-block">:set redirects+=^https?://(www\.)?(reddit\.com.*)~https://old.$2</div>
        If you want to make this the only redirect and remove all existing ones, use "redirects=..." instead of "redirects+=...". Although regex might not be the most intuitive way to configure redirects, it does give you full flexibility. The one default redirect that is configured with this setting is to skip the tracking call to Google for AMP url, and redirect to the actual url locally. The default redirects might be expanded in the future to prevent other similar request leaks and to prevent remote tracking for simple redirects. To automatically redirect to http for websites without https, see <a href="#redirecttohttp">redirecttohttp</a>.
        <h3 id="redirecttohttp">redirecttohttp</h3>
        Toggle for automatically redirecting to http for websites without https. Although technically possible with the redirects setting, this option will only redirect for websites that do not have https. Vieb will assume all websites to have https, and this setting configures whether to redirect websites to http when the https version could not be loaded. If this option is disabled, you will be shown an error page for http-only websites with the exact cause of the error and a link to the http version. To directly visit a http-only website without enabling this setting, you need to specify the http:// protocol explicitly, otherwise Vieb will navigate to the https version automatically.
        <h3 id="requesttimeout">requesttimeout</h3>
        Duration in milliseconds before stopping a page load automatically. The timer is reset upon navigation to any page and after the timeout duration is reached, the page load will be stopped automatically, similar to calling <a href="#action.stopLoadingPage">action.stopLoadingPage</a> manually. Any duration below 1000 milliseconds is ignored and will disable the timeout completely, which could mean that some websites will never stop loading.
        <h3 id="restoretabs">restoretabs</h3>
        Toggle for restoring tabs you had open during the previous browsing session. If enabled, all tabs you had open when you quit Vieb last time, will automatically open again when you start Vieb. If you have configured any <a href="#startuppages">startuppages</a>, they will be opened after restoring the previous tabs. If this setting is disabled, tabs won't be restored, but will possibly be stored as recently closed tabs so you can reopen them, which is configured with <a href="#keeprecentlyclosed">keeprecentlyclosed</a>. Tabs which are pinned by the <a href="#:pin">:pin</a> command are always restored, regardless of the restoretabs setting. The container each tab was using is always remembered on restart.
        <h3 id="restorewindowmaximize">restorewindowmaximize</h3>
        Toggle for remembering and restoring the window maximization state after restarting Vieb.
        <h3 id="restorewindowposition">restorewindowposition</h3>
        Toggle for remembering and restoring the window position after restarting Vieb.
        <h3 id="restorewindowsize">restorewindowsize</h3>
        Toggle for remembering and restoring the window size after restarting Vieb.
        <h3 id="search">search</h3>
        Set the search engine. This setting is used as the base url for requests that do not look like a url. When in <a class="explore" href="#action.toExploreMode">explore mode</a>, the bar will color depending on your entered data:
        <ul>
            <li><span class="url-url">url</span> - This will appear when entering a valid url, which will result in direct navigation to it</li>
            <li><span class="url-file">file</span> - This will appear when a local file path is entered, which will result in a local directory exploration or a textual representation of the file</li>
            <li><span class="url-search">searching</span> - This will appear when the entered data is not a url or a local file, which will result in a search being done based on this search setting</li>
            <li><span class="url-suggest">suggestion</span> - This will appear when you have selected a suggestion from the list, which will result in direct navigation to the selected suggestion</li>
        </ul>
        The search setting must be set to a valid url. Your search will be encoded and pasted at the end of the url, unless you specify "%s" somewhere in your search url, in which case the "%s" part will be replaced with your search. To make a web search, call <a href="#action.useEnteredData">action.useEnteredData</a> after entering your search in <a class="explore" href="#action.toExploreMode">explore mode</a>. If you want to use a light theme for you searches, you could switch the "kae=d" part of the search setting to "kae=g". For more information about these search settings, see the <a href="https://duckduckgo.com/settings" target="_blank">DuckDuckGo settings page</a>. Of course it's also possible to use a completely different search engine, switching between them can also be simplified with <a href="#customcommands">custom commands</a>. For example, to switch to the light version of DuckDuckGo in combination with switching to Vieb's light colorscheme, you can so something like this:
<<<<<<< HEAD
        <div class="command-block">command! light <:colorscheme light><:set search=https://duckduckgo.com/?kae=g&q=%s></div>
        <h3 id="searchwords">searchwords</h3>
        A list-like setting to optionally define a series of searchwords, which can be used to perform searches when in Explore mode. This is equivalent to the "Keyword Search" or "Smart Keywords" features in other browsers.
        Example:
        <div class="command-block">
        :set searchwords+=yt~https://www.youtube.com/results?search_query=%s,imdb~https://www.imdb.com/find?q=%s
        </div>
        Entering <a class="explore" href="#action.toExploreMode">explore mode</a> and typing 'yt [some query]' will visit the YouTube search results page for that query, and 'imdb [some query]' will search IMDB.com.
        Searchwords must be one word with only letters, and the URL must contain a "%s", which will be replaced by the typed query.
=======
        <div class="command-block">command! light &lt;:colorscheme light&gt;&lt;:set search=https://duckduckgo.com/?kae=g&q=%s&gt;</div>
>>>>>>> 186f6275
        <h3 id="showcmd">showcmd</h3>
        Toggle for showing the history of recently pressed keys in the top-right corner. The keys are reset when no more mappings exist that start with the currently pressed keys. The showcmd option also shows the repeat count for normal mode, <a class="pointer" href="#pointer">pointer mode</a> and <a class="visual" href="#pointer">visual mode</a>.
        <h3 id="spell">spell</h3>
        Toggle for enabling the spellchecker for text in input fields or textareas. Due to a technical limitation, changing this setting will only have an effect on new tabs (closing and reopening works as well). The language can be changed with the <a href="#spelllang">spelllang</a> setting.
        <h3 id="spelllang">spelllang</h3>
        Set the language for the spellchecker. The list of languages is provided by Electron and depends on your operating system. On Mac, this setting has no effect, as the built-in languages are always used.
        <h3 id="splitbelow">splitbelow</h3>
        Toggle to split below or above the current window when invoking <a href="#:Sexplore">:Sexplore</a>.
        <h3 id="splitright">splitright</h3>
        Toggle to split right or left of the current window when invoking <a href="#:Vexplore">:Vexplore</a>.
        <h3 id="startuppages">startuppages</h3>
        With this setting you can configure a list of pages that should open every time Vieb is started. The list should be comma-separated and all entries must be valid urls. These pages will open regardless of tabs being restored from the previous session, so combining both of these setting might not get the expected results. See <a href="#restoretabs">restoretabs</a> for details about restoring tabs from the previous session.
        <h3 id="storenewvisits">storenewvisits</h3>
        Toggle to indicate if new visits to websites should be stored in the browsing history. If disabled, the visited page will not be stored in the browsing history, and as a result the favicon will also not be stored. However, the download history, cookies, localstorage and tab history are preserved. To privately navigate to a website, use a separate container using <a href="#containernewtab">containernewtab</a> and disable the <a href="#keeprecentlyclosed">keeprecentlyclosed</a> setting.
        <h3 id="suggestcommands">suggestcommands</h3>
        The number of suggestions that should appear when typing commands. Set to 0 to disable any suggestions while in <a class="command" href="#action.toCommandMode">command mode</a>. Some commands accept a file location for which suggestions will be shown if <a href="#suggestfiles">suggestfiles</a> is enabled for commands.
        <h3 id="suggestexplore">suggestexplore</h3>
        The number of suggestions that should appear when typing a url. Set to 0 to disable any suggestions while in <a class="explore" href="#action.toExploreMode">explore mode</a>. These suggestions are entirely based on local data (history and files), and are sorted by relevance and visit count. The remove a suggestion, simply remove it from the browsing history, or disable suggestions completely. By default, local files are suggested after the history, but you can change by enabling <a href="#suggestfilesfirst">suggestfilesfirst</a>. You can also disable file suggestions using <a href="#suggestfiles">suggestfiles</a>.
        <h3 id="suggestfiles">suggestfiles</h3>
        With this setting you can specify when Vieb should suggest files from the local filesystem. Currently there are 2 places where this happens: <a class="explore" href="#action.toExploreMode">explore mode</a> and <a class="command" href="#action.toCommandMode">command mode</a>. By default suggestions in both modes will be shown.
        <h3 id="suggestfilesfirst">suggestfilesfirst</h3>
        Toggle to indicate if files should be suggested before previously visited sites in <a class="explore" href="#action.toExploreMode">explore mode</a>. By default they appear below the urls from your history.
        <h3 id="suggesttopsites">suggesttopsites</h3>
        The number of top visited sites that should be shown on the new tab page. These sites are your most visited websites based on your local browsing history. This settings can be set to 0 to disable the top sites from appearing on the new tab page. Alternatively, you can also specify a list of favorite websites that should always be shown on the new tab page using the <a href="#favoritepages">favoritepages</a> setting.
        <h3 id="tabcycle">tabcycle</h3>
        This toggle indicates if the tabs should cycle from the last to the first and the other way around. If enabled, you can switch to the first tab by executing <a href="#action.nextTab">action.nextTab</a> when already at the last tab. If disabled, the next tab action will not have any effect and you will remain on the last tab. The same logic applies to calling <a href="#action.previousTab">action.previousTab</a> while already on the first tab.
        <h3 id="tabnexttocurrent">tabnexttocurrent</h3>
        Toggle to open new tabs next to the current one. There are two actions for opening a new tab: one that will respect this setting and a different one that will do the opposite of this setting. When toggling this setting, these actions will toggle with it. The action for opening a new tab according to this setting is <a href="#action.openNewTab">action.openNewTab</a>. For opening at the alternative position, see <a href="#action.openNewTabAtAlternativePosition">action.openNewTabAtAlternativePosition</a>. This setting also affects <a href="#action.openNewTabWithCurrentUrl">action.openNewTabWithCurrentUrl</a>, for which there is no alternative position action.
        <h3 id="taboverflow">taboverflow</h3>
        This setting is dependent on the <a href="#mintabwidth">mintabwidth</a> setting, because that influences when tabs will no longer fit in the tabbar. The value of this setting will not be used if the mintabwidth is set to 0, because in that case tabs will never overflow. When the tabs do not fit in the bar, this setting will configure the appearance of the tabs that cannot fit. When set to "wrap", the tabbar will use multiple rows to make sure all tabs are always displayed. When set to "scroll", a scrollbar will appear to indicate that there are more tabs than the ones currently shown. When set to hidden, the same layout is used as with scroll, but the scrollbar will not be displayed.
        <h3 id="timeout">timeout</h3>
        Toggle to indicate if pressed keys that are part of a sequence should expire after <a href="#timeoutlen">timeoutlen</a>.
        <h3 id="timeoutlen">timeoutlen</h3>
        The amount of milliseconds that previously pressed keys are stored as currently pressed keys. When set to a low amount, you have less time to press keys that are part of a <a href="#mappings">mapping</a> with multiple subsequent keys. The pressed keys will be displayed in the topright of the window, if <a href="#showcmd">showcmd</a> is enabled. To never expire any pressed keys, disable <a href="#timeout">timeout</a>.
        <h3 id="vimcommand">vimcommand</h3>
        With this setting, you can configure the command that will be used as the editor when invoking <a href="#action.editWithVim">editWithVim</a>. You can use it to edit input fields or textareas with any external editor. For compatibility across systems, this setting is by default set to "gvim". You can change it to use the terminal version of Vim, for example with gnome-terminal: <span class="command-block nowrap">set vimcommand="gnome-terminal -- vim"</span>. This setting can be set to any command, including an external prose/spellchecker, as long as it accepts a filename as an argument. The input field will be automatically updated based on any changes made to the file.
        <h3 id="windowtitle">windowtitle</h3>
        The windowtitle setting can be used to change Vieb's window title based on the page title and page url. There are four different formats with the default simply being a static "Vieb" as the title. Other options will append the window title with the page url or the page title and the full format can be used to include both, for example: "Vieb - Help - vieb://help". Even though Vieb does not show the window title, it can for example be used to connect to external password managers and can also be seen when listing open applications on your computer.
        <h1 id="actions">Actions</h1>
        Actions refer to built-in Vieb functionally that can be executed when you press the right keys. The keys you need to press for an action to execute are listed just below action name. These keys are updated dynamically based on your changes with the <a href="#:map">:map</a> command. Some actions can be repeated x amount of times, by typing a number before pressing the right keys. These type of actions are marked the "countable" badge. This behavior is only present in normal mode, <a class="pointer" href="#pointer">pointer mode</a> and <a class="visual" href="#pointer">visual mode</a>.
        <h2 id="modes">Modes</h2>
        These actions are related to mode switching. A summary of the mode's functionality and core features is also listed.
        <h3 id="action.toCommandMode">action.toCommandMode</h3>
        Switch to <span class="command">command mode</span>. After entering a command while in <span class="command">command mode</span>, call <a href="#action.useEnteredData">action.useEnteredData</a> to execute the command, or switch to any other mode to cancel. See <a href="#commands">commands</a> for a list of commands</a>. See <a href="#suggestcommands">suggestcommands</a> to configure the number of suggestions shown.
        <h3 id="action.toExploreMode">action.toExploreMode</h3>
        Switch to <span class="explore">explore mode</span>, which can be used to navigate to websites or search using the <a href="#search">search</a> setting. After entering a url or search while in <span class="explore">explore mode</span>, call <a href="#action.useEnteredData">action.useEnteredData</a> to navigate to the entered url or search, or switch to any other mode to cancel. See <a href="#suggestexplore">suggestexplore</a> to configure the number of suggestions shown.
        <h3 id="action.toInsertMode">action.toInsertMode</h3>
        Switch to <span class="insert">insert mode</span>. This will unconditionally bring back mouse interaction, and allow all keyboard input to be redirected to the website. To also allow mouse interaction outside of <span class="insert">insert mode</span>, see the <a href="#mouse">mouse</a> setting. <span class="insert">Insert mode</span> will automatically be entered when an input field is picked in <a class="follow" href="#action.startFollowCurrentTab">follow mode</a>.
        <h3 id="action.toSearchMode">action.toSearchMode</h3>
        Switch to <span class="search">search mode</span>, which can be used to search for any string (patterns are not supported). By default, searches are case-sensitive, see the <a href="#ignorecase">ignorecase</a> setting for details. After entering a search string while in <span class="search">search mode</span>, call <a href="#action.useEnteredData">action.useEnteredData</a> to start the search, or switch to any other mode to cancel. If the <a href="#incsearch">incsearch</a> setting is enabled, the search is performed incrementally while typing. When back in normal mode, use <a href="#action.nextSearchMatch">action.nextSearchMatch</a> and <a href="#action.previousSearchMatch">action.previousSearchMatch</a> to navigate between matches. See also <a href="#action.clickOnSearch">action.clickOnSearch</a>.
        <h3 id="action.toNormalMode">action.toNormalMode</h3>
        Switch back to normal mode. Similar to other mode switch actions, it has no effect when the mode is already the current one.
        <h3 id="action.startFollowCurrentTab">action.startFollowCurrentTab</h3>
        Switch to <span class="follow">follow mode</span> and start highlighting clickable elements. This version of <span class="follow">follow mode</span> will execute a mouse click on the element once picked. See <a href="#action.startFollowNewTab">action.startFollowNewTab</a> to open links in a new tab. To remain in <span class="follow">follow mode</span> after clicking on a link, hold Shift while pressing the appropriate key. While in <span class="follow">follow mode</span>, all clickable elements will be assigned a key (and sometimes two) that you can press to click on that element. You don't need to hold Shift, unless you want to stay in <span class="follow">follow mode</span> after clicking it. It is also possible to start <span class="follow">follow mode</span> from a different mode than normal mode, such as <a class="pointer" href="#pointer">pointer mode</a> or <a class="visual" href="#pointer">visual mode</a>, in which case the pointer will be moved to the location of the element you clicked. These are the different type of elements that will be detected, in order of detection priority:
        <ul>
            <li><span class="follow-url">Links</span> - Any anchor tag on the page will be highlighted for you to click on. Most of the time this will navigate you to the linked page.</li>
            <li><span class="follow-inputs-click">Clickable input elements</span> - Any input element that is usually clicked on, such as checkboxes, (radio) buttons and labels.</li>
            <li><span class="follow-inputs-insert">Text related input elements</span> - Any input element that requires subsequent interaction, such as textareas, dropdowns or regular text input fields. When <span class="follow">follow mode</span> was activated from normal mode and one of these elements is selected, you will automatically switch to <a class="insert" href="#action.toInsertMode">insert mode</a> focused on the input field.</span></li>
            <li><span class="follow-onclick">Clickable elements</span> - Any element that is not one of the above, but was made clickable with a JavaScript event listener or similar.</li>
            <li><span class="follow-other">Elements with other types of mouse interaction</span> - These type of elements do not appear clickable, but they do have other mouse action listeners, such as a hover or drag action. This type of element is mostly useful when <span class="follow">follow mode</span> is entered from <a class="pointer" href="#pointer">pointer mode</a> or <a class="visual" href="#pointer">visual mode</a> instead of from normal mode, as instead of clicking on it, the pointer will move to the selected element, which will then hover over it. In other words, it can be used to quickly move the pointer to a specific position on the screen by combining these modes.</li>
        </ul>
        </ul>
        <h3 id="action.startFollowNewTab">action.startFollowNewTab</h3>
        Switch to <span class="follow">follow mode</span> and start highlighting links with valid urls. This version of <span class="follow">follow mode</span> will open the url of the link in a new tab once picked. It will switch to the newly opened tab. To stay in <span class="follow">follow mode</span> and prevent switching to the newly opened tab, hold Shift while picking the appropriate key, which will allow multiple tabs to be opened before switching to them or leaving <span class="follow">follow mode</span>. See <a href="#action.startFollowCurrentTab">action.startFollowCurrentTab</a> to click on any clickable element on the current page.
        <h3 id="action.stopFollowMode">action.stopFollowMode</h3>
        Stop <span class="follow">follow mode</span> and go back to the previously active mode, which is not always normal mode. This is one of the actions that is automatically called after you have picked a link in <span class="follow">follow mode</span>.
        <h2 id="scrolling">Scrolling</h2>
        These actions are related to scrolling. There are two different methods to scroll the page in Vieb:
        <ul>
            <li>Window - Scroll the entire page/window using regular actions</li>
            <li>Pointer - Execute a mouse wheel scroll at a specific position</li>
        </ul>
        The second category of scroll actions are prefixed with "pointer." instead of "action.", because they are used in combination with <a class="pointer" href="#pointer">pointer mode</a>. It's entirely possible to call these pointer actions outside of <a class="pointer" href="#pointer">pointer mode</a> or <a class="visual" href="#pointer">visual mode</a>, but the actions are still executed at the pointer location, even if it's not visible. Another difference between these different scroll methods, is that only the <a class="pointer" href="#pointer">pointer mode</a> actions have smooth scrolling. For the pointer scroll actions, see the <a class="pointer" href="#pointer">pointer mode</a> paragraph. Below are all the regular scrolling actions, which will scroll the entire page if possible.
        <h3 id="action.scrollTop">action.scrollTop</h3>
        Scroll to the top of the page.
        <h3 id="action.scrollBottom">action.scrollBottom</h3>
        Scroll to the bottom of the page.
        <h3 id="action.scrollUp" countable="true">action.scrollUp</h3>
        Scroll 100 pixels up.
        <h3 id="action.scrollDown" countable="true">action.scrollDown</h3>
        Scroll 100 pixels down.
        <h3 id="action.scrollLeft" countable="true">action.scrollLeft</h3>
        Scroll 100 pixels to the left.
        <h3 id="action.scrollRight" countable="true">action.scrollRight</h3>
        Scroll 100 pixels to the right.
        <h3 id="action.scrollPageUp" countable="true">action.scrollPageUp</h3>
        Scroll an entire page up, equal to the window height minus a margin.
        <h3 id="action.scrollPageDown" countable="true">action.scrollPageDown</h3>
        Scroll an entire page down, equal to the window height minus a margin.
        <h3 id="action.scrollPageLeft" countable="true">action.scrollPageLeft</h3>
        Scroll an entire page to the left, equal to the window width minus a margin.
        <h3 id="action.scrollPageRight" countable="true">action.scrollPageRight</h3>
        Scroll an entire page to the right, equal to the window width minus a margin.
        <h3 id="action.scrollPageUp" countable="true">action.scrollPageUp</h3>
        Scroll half of a page up, equal to half the window height minus a margin.
        <h3 id="action.scrollPageDown" countable="true">action.scrollPageDown</h3>
        Scroll half of a page down, equal to half the window height minus a margin.
        <h2 id="navigation">Navigation</h2>
        These actions are related to navigation, such as reloading or managing tabs.
        <h3 id="action.reload">action.reload</h3>
        Reload the current tab. If cache is not disabled with the <a href="#cache">cache</a> setting, this type of reload will attempt to reload from cache. See <a href="#action.reloadWithoutCache">action.reloadWithoutCache</a> to reload without caching. If caching is disabled by the cache setting, the two actions are identical.
        <h3 id="action.reloadWithoutCache">action.reloadWithoutCache</h3>
        Reload the current tab without using the cache. This action is identical to <a href="#action.reload">action.reload</a> if the <a href="#cache">cache</a> setting is set to 'none'.
        <h3 id="action.stopLoadingPage">action.stopLoadingPage</h3>
        Stop loading the current page. This has effect on all active requests for the current tab, but does not prevent the page from making subsequent fetch or xhttp requests. Other tabs are also unaffected.
        <h3 id="action.openNewTab" countable="true">action.openNewTab</h3>
        Open a new tab with the newtab page. The position of the newly opened tab can be configured by the <a href="#tabnexttocurrent">tabnexttocurrent</a> setting. To open tabs at the opposite position of the configured position, use <a href="#action.openNewTabAtAlternativePosition">action.openNewTabAtAlternativePosition</a>. To open a new tab and switch to <a class="explore" href="#action.toExploreMode">explore mode</a> with the current url pre-filled in the bar, use <a href="#action.openNewTabWithCurrentUrl">action.openNewTabWithCurrentUrl</a>.
        <h3 id="action.openNewTabAtAlternativePosition" countable="true">action.openNewTabAtAlternativePosition</h3>
        Open a new tab with the newtab page. This tab will open at the opposite position of what is configured by the <a href="#tabnexttocurrent">tabnexttocurrent</a> setting. See <a href="#action.openNewTab">action.openNewTab</a> for more details.
        <h3 id="action.openNewTabWithCurrentUrl">action.openNewTabWithCurrentUrl</h3>
        Open a new tab with the newtab page, after which you will enter <a class="explore" href="#action.toExploreMode">explore mode</a> with the url of the current page pre-filled. This can be used to quickly open another page with a similar url, that is not linked on the current page. Another advantage is that this action will not use the system clipboard to copy the url.
        <h3 id="action.closeTab" countable="true">action.closeTab</h3>
        This action closes the current tab, and switches to the nearest opened tab. If the last tab is closed, the newtab page will (re)open as the only opened tab. Opposite of <a href="#action.reopenTab">action.reopenTab</a>.
        <h3 id="action.reopenTab" countable="true">action.reopenTab</h3>
        Reopen a previously closed tab as a new tab. Can be toggled with <a href="#keeprecentlyclosed">keeprecentlyclosed</a>. Opposite of <a href="#action.closeTab">action.closeTab</a>.
        <h3 id="action.nextTab" countable="true">action.nextTab</h3>
        Navigate to the next tab (to the right) in the tabbar. Opposite of <a href="#action.previousTab">action.previousTab</a>.
        <h3 id="action.previousTab" countable="true">action.previousTab</h3>
        Navigate to the previous tab (to the left) in the tabbar. Opposite of <a href="#action.nextTab">action.nextTab</a>.
        <h3 id="action.moveTabForward" countable="true">action.moveTabForward</h3>
        Move the current tab forward in the tabbar (to the right). This action does not switch between pages, but merely changes the order of appearance in the tabbar. Opposite of <a href="#action.moveTabBackward">action.moveTabBackward</a>. See <a href="#action.nextTab">action.nextTab</a> to actually switch between the tabs.
        <h3 id="action.moveTabBackward" countable="true">action.moveTabBackward</h3>
        Opposite of <a href="#action.moveTabForward">action.moveTabForward</a>.
        <h3 id="action.backInHistory" countable="true">action.backInHistory</h3>
        Navigate to the previous page you visited in the current tab. The first page of the tab history will always be the newtab page. Opposite of <a href="#action.forwardInHistory">action.forwardInHistory</a>.
        <h3 id="action.forwardInHistory" countable="true">action.forwardInHistory</h3>
        Opposite of <a href="#action.backInHistory" countable="true">action.backInHistory</a>.
        <h3 id="action.zoomReset">action.zoomReset</h3>
        Reset the zoom percentage of the current page to the default level of 100%. The zoom percentage is remembered between session per website. See <a href="#action.zoomIn">action.zoomIn</a> and <a href="#action.zoomOut">action.zoomOut</a> to change the zoom percentage.
        <h3 id="action.zoomIn" countable="true">action.zoomIn</h3>
        Increase the zoom percentage. The zoom percentage is increased by 10% every time this action is called, up to a maximum of 500%. Opposite of <a href="#action.zoomOut">action.zoomOut</a>. Use <a href="#action.zoomReset">action.zoomReset</a> to go back to 100%.
        <h3 id="action.zoomOut" countable="true">action.zoomOut</h3>
        Decrease the zoom percentage. The zoom percentage is decreased by 10% every time this action is called, down to a minimum of 25%. Opposite of <a href="#action.zoomIn">action.zoomIn</a>. Use <a href="#action.zoomReset">action.zoomReset</a> to go back to 100%.
        <h2 id="splitting">Splitting</h2>
        Vieb supports window splitting, which means you can view multiple sites next to each other. There is no technical limit to how many sites you can split, and splitting works the same as in Vim. To open a new split, see <a href="#:Vexplore">:Vexplore</a> or <a href="#:split">:split</a>. Once you have multiple windows visible, you can switch between them by switching between tabs, or using the more Vim-like window split actions, which are listed below.
        <h3 id="action.rotateSplitWindow" countable="true">action.rotateSplitWindow</h3>
        Rotate the windows of the current split clockwise. If there are sub-splits in other windows, the current split cannot be rotated.
        <h3 id="action.leftHalfSplitWindow">action.leftHalfSplitWindow</h3>
        Move the currently focused split window to the left half of the screen. This effectively moves the split to the left of a toplevel vertical split, regardless of it's current position on the screen. Similar actions for the other directions are <a href="#action.bottomHalfSplitWindow">action.bottomHalfSplitWindow</a>, <a href="#action.topHalfSplitWindow">action.topHalfSplitWindow</a> and <a href="#action.rightHalfSplitWindow">action.rightHalfSplitWindow</a>.
        <h3 id="action.bottomHalfSplitWindow">action.bottomHalfSplitWindow</h3>
        Move the currently focused split window to the bottom half of the screen. See <a href="#action.leftHalfSplitWindow">action.leftHalfSplitWindow</a> for more details.
        <h3 id="action.topHalfSplitWindow">action.topHalfSplitWindow</h3>
        Move the currently focused split window to the top half of the screen. See <a href="#action.leftHalfSplitWindow">action.leftHalfSplitWindow</a> for more details.
        <h3 id="action.rightHalfSplitWindow">action.rightHalfSplitWindow</h3>
        Move the currently focused split window to the right half of the screen. See <a href="#action.leftHalfSplitWindow">action.leftHalfSplitWindow</a> for more details.
        <h3 id="action.toLeftSplitWindow" countable="true">action.toLeftSplitWindow</h3>
        Switch the focus to the window directly left of the currently focused one. If there are multiple windows directly to the left of the current split, the one closest to the center of the current split is chosen. Similar actions for the other directions are <a href="#action.toBottomSplitWindow">action.toBottomSplitWindow</a>, <a href="#action.toTopSplitWindow">action.toTopSplitWindow</a> and <a href="#action.toRightSplitWindow">action.toRightSplitWindow</a>.
        <h3 id="action.toBottomSplitWindow" countable="true">action.toBottomSplitWindow</h3>
        Switch the focus to the window directly below the currently focused one. See <a href="#action.toLeftSplitWindow">action.toLeftSplitWindow</a> for more details.
        <h3 id="action.toTopSplitWindow" countable="true">action.toTopSplitWindow</h3>
        Switch the focus to the window directly above the currently focused one. See <a href="#action.toLeftSplitWindow">action.toLeftSplitWindow</a> for more details.
        <h3 id="action.toRightSplitWindow" countable="true">action.toRightSplitWindow</h3>
        Switch the focus to the window directly right of the currently focused one. See <a href="#action.toLeftSplitWindow">action.toLeftSplitWindow</a> for more details.
        <h3 id="action.increaseHeightSplitWindow" countable="true">action.increaseHeightSplitWindow</h3>
        Increase the height of the current split window by 10% up to a maximum ratio compared to it's siblings of 1 to 10. Similar actions to resize into other directions are <a href="#action.decreaseHeightSplitWindow">action.decreaseHeightSplitWindow</a>, <a href="#action.increaseWidthSplitWindow">action.increaseWidthSplitWindow</a> and <a href="#action.decreaseWidthSplitWindow">action.decreaseWidthSplitWindow</a>.
        <h3 id="action.decreaseHeightSplitWindow" countable="true">action.decreaseHeightSplitWindow</h3>
        Decrease the height of the current split window by 10%. See <a href="#action.increaseHeightSplitWindow">action.increaseHeightSplitWindow</a>.
        <h3 id="action.increaseWidthSplitWindow" countable="true">action.increaseWidthSplitWindow</h3>
        Increase the width of the current split window by 10%. See <a href="#action.increaseHeightSplitWindow">action.increaseHeightSplitWindow</a>.
        <h3 id="action.decreaseWidthSplitWindow" countable="true">action.decreaseWidthSplitWindow</h3>
        Decrease the width of the current split window by 10%. See <a href="#action.increaseHeightSplitWindow">action.increaseHeightSplitWindow</a>.
        <h3 id="action.distrubuteSpaceSplitWindow">action.distrubuteSpaceSplitWindow</h3>
        Distribute the windows inside a split evenly. This does not necessarily mean that all windows will be of the same size, for example if you have a vertical split, with on the left side a window, but on the right side a horizontal sub-split with two windows.
        <h2 id="pointer">Pointer</h2>
        Vieb has a <span class="pointer">pointer mode</span> to hover over links, download images or inspect an element at a position. The pointer can be moved in many different ways, most of which are by default mapped similar to Vim's normal mode. Additionally, after entering <span class="pointer">pointer mode</span>, it's also possible to start selecting text using <span class="visual">visual mode</span>. By default, the bindings of these two modes are similar, with the biggest difference being that text will be selected between the initial and current pointer position. See <a href="#pointer.startVisualSelect">pointer.startVisualSelect</a> to activate <span class="visual">visual mode</span> and <a href="#pointer.copyAndStop">pointer.copyAndStop</a> to copy the hovered link or selected text.
        <h3 id="pointer.start">pointer.start</h3>
        Switch to <a href="#pointer" class="pointer">pointer mode</a>, which enables a movable pointer.  The pointer can be used to hover over links, download images or inspect an element at a position. It can be moved in many different ways, most of which are by default mapped similar to Vim's normal mode. See <a href="#pointer.startVisualSelect">pointer.startVisualSelect</a> to activate <a href="#visual" class="visual">visual mode</a> and <a href="#pointer.copyAndStop">pointer.copyAndStop</a> to copy the hovered link or selected text.
        <h3 id="pointer.leftClick" countable="true">pointer.leftClick</h3>
        Simulate a left mouse click at the current pointer location. See also <a href="#pointer.rightClick">pointer.rightClick</a>.
        <h3 id="pointer.rightClick" countable="true">pointer.rightClick</h3>
        Execute a right mouse click at the pointer position. Unless the website has implemented functionality for this, no right-click menu will open, as Vieb does not have a right-click menu.
        <h3 id="pointer.downloadImage">pointer.downloadImage</h3>
        Download an image at the current pointer position. If there are multiple images at the pointer location, only the first one will be downloaded. The name will be automatically set, and downloaded files will be stored in <a href="#downloadpath">downloadpath</a>. This action will search specifically for img and svg tags at a position.
        <h3 id="pointer.downloadLink">pointer.downloadLink</h3>
        Downloads the link at the current point position. The name will be automatically set, and downloaded files will be stored in <a href="#downloadpath">downloadpath</a>.
        <h3 id="pointer.inspectElement">pointer.inspectElement</h3>
        Inspect an element at the current pointer position. This action will open a devtools window if the devtools are not opened yet. The <a href="#devtoolsposition">devtoolsposition</a> is not used when inspecting an element, as it will open a devtools window. If you want to open the devtools differently, please open the devtools with the <a href="#:devtools">:devtools</a> command first. The "inspectElement" action will use the existing devtools to inspect the element in.
        <h3 id="pointer.insertAtPosition">pointer.insertAtPosition</h3>
        Enter <a class="insert" href="#action.toInsertMode">insert mode</a> at the pointer position. This can be used to click and immediately set focus to the element at a position, similar to an actual mouse click. Contrary to <a href="#pointer.leftClick">pointer.leftClick</a>, this type of click will also work for poorly programmed dropdowns and/or custom menus on websites: the ones that open with a click, but close automatically when focus is lost. Some Google websites use these type of inconsistent menus.
        <h3 id="pointer.startVisualSelect">pointer.startVisualSelect</h3>
        Switch to <span class="visual">visual mode</span>, which will start making a selection starting at the current pointer position. In this mode the pointer is still visible, but once the pointer is moved again, all text between the original and current location will be selected. To copy the selected text, see <a href="#pointer.copyAndStop">pointer.copyAndStop</a>. Most movement options in <span class="visual">visual mode</span> are identical to those in <a class="pointer" href="#pointer">pointer mode</a> by default.
        <h3 id="pointer.copyAndStop">pointer.copyAndStop</h3>
        While in <span class="pointer">pointer mode</span>, this action will copy the link at the current position and return to normal mode. A fast way to move to links on the page to copy is to use <a class="follow" href="action.startFollowCurrentTab">follow mode</a> to move the pointer. While in <span class="visual">visual mode</span>, it will copy the currently selected text to the system clipboard and return to normal mode.
        <h3 id="pointer.moveUp" countable="true">pointer.moveUp</h3>
        Move the pointer up by 10 pixels, will scroll the page if needed.
        <h3 id="pointer.moveDown" countable="true">pointer.moveDown</h3>
        Move the pointer down by 10 pixels, will scroll the page if needed.
        <h3 id="pointer.moveLeft" countable="true">pointer.moveLeft</h3>
        Move the pointer left by 10 pixels, will scroll the page if needed.
        <h3 id="pointer.moveRight" countable="true">pointer.moveRight</h3>
        Move the pointer right by 10 pixels, will scroll the page if needed.
        <h3 id="pointer.moveSlowUp" countable="true">pointer.moveSlowUp</h3>
        Move the pointer up by 1 pixel, will not scroll the page.
        <h3 id="pointer.moveSlowDown" countable="true">pointer.moveSlowDown</h3>
        Move the pointer down by 1 pixel, will not scroll the page.
        <h3 id="pointer.moveSlowLeft" countable="true">pointer.moveSlowLeft</h3>
        Move the pointer left by 1 pixel, will not scroll the page.
        <h3 id="pointer.moveSlowRight" countable="true">pointer.moveSlowRight</h3>
        Move the pointer right by 1 pixel, will not scroll the page.
        <h3 id="pointer.moveFastUp" countable="true">pointer.moveFastUp</h3>
        Move the pointer up by 100 pixels, will scroll the page if needed.
        <h3 id="pointer.moveFastDown" countable="true">pointer.moveFastDown</h3>
        Move the pointer down by 100 pixels, will scroll the page if needed.
        <h3 id="pointer.moveFastLeft" countable="true">pointer.moveFastLeft</h3>
        Move the pointer left by 100 pixels, will scroll the page if needed.
        <h3 id="pointer.moveFastRight" countable="true">pointer.moveFastRight</h3>
        Move the pointer right by 100 pixels, will scroll the page if needed.
        <h3 id="pointer.moveLeftMax">pointer.moveLeftMax</h3>
        Move the pointer all the way to the left of the current screen.
        <h3 id="pointer.moveRightMax">pointer.moveRightMax</h3>
        Move the pointer all the way to the right of the current screen.
        <h3 id="pointer.scrollUp" countable="true">pointer.scrollUp</h3>
        Scroll 100 pixels up at the current pointer position, without changing the pointer position. See <a href="#scrolling">scrolling</a> for more details.
        <h3 id="pointer.scrollDown" countable="true">pointer.scrollDown</h3>
        Scroll 100 pixels down at the current pointer position, without changing the pointer position. See <a href="#scrolling">scrolling</a> for more details.
        <h3 id="pointer.scrollLeft" countable="true">pointer.scrollLeft</h3>
        Scroll 100 pixels left at the current pointer position, without changing the pointer position. See <a href="#scrolling">scrolling</a> for more details.
        <h3 id="pointer.scrollRight" countable="true">pointer.scrollRight</h3>
        Scroll 100 pixels right at the current pointer position, without changing the pointer position. See <a href="#scrolling">scrolling</a> for more details.
        <h3 id="pointer.startOfView">pointer.startOfView</h3>
        Move the pointer to the top of the screen vertically, without scrolling the page in any way. See also <a href="#pointer.centerOfView">pointer.centerOfView</a> and <a href="#pointer.endOfView">pointer.endOfView</a>. To do the same but with scrolling, see <a href="#pointer.startOfPage">pointer.startOfPage</a>.
        <h3 id="pointer.centerOfView">pointer.centerOfView</h3>
        Move the pointer to the center of the screen vertically. This action does not scroll the page in any way. See also <a href="#pointer.startOfView">pointer.startOfView</a> and <a href="#pointer.endOfView">pointer.endOfView</a>.
        <h3 id="pointer.endOfView">pointer.endOfView</h3>
        Move the pointer to the bottom of the screen vertically, without scrolling the page in any way. See also <a href="#pointer.centerOfView">pointer.centerOfView</a> and <a href="#pointer.startOfView">pointer.startOfView</a>. To do the same but with scrolling, see <a href="#pointer.startOfPage">pointer.startOfPage</a>.
        <h3 id="pointer.startOfPage">pointer.startOfPage</h3>
        Scroll the page to the top and move the pointer to the top of the screen vertically. To do the same without scrolling, see <a href="#pointer.startOfView">pointer.startOfView</a>.
        <h3 id="pointer.endOfPage">pointer.endOfPage</h3>
        Scroll the page to the bottom and move the pointer to the bottom of the screen vertically. To do the same without scrolling, see <a href="#pointer.endOfView">pointer.endOfView</a>.
        <h2>Other actions</h2>
        All other actions within Vieb.
        <h3 id="action.emptySearch">action.emptySearch</h3>
        After searching for a string, you can call this action to clear the current search and remove the highlighting. This action is called when you supply an empty search. Unlike vim, this action will not remember previous searches.
        <h3 id="action.clickOnSearch">action.clickOnSearch</h3>
        After searching for a string, call this action to execute a mouse click at the current match. You can navigate to other matches with <a href="#action.nextSearchMatch">nextSearchMatch</a> and <a href="#action.previousSearchMatch">previousSearchMatch</a>.
        <h3 id="action.nextSearchMatch" countable="true">action.nextSearchMatch</h3>
        After searching for a string, use this action to move the focus to the next search matches. If the last match is reached and this action is called, the first one will be shown (it will wrap). Opposite of <a href="#action.previousSearchMatch">action.previousSearchMatch</a>.
        <h3 id="action.previousSearchMatch" countable="true">action.previousSearchMatch</h3>
        Opposite of <a href="#action.nextSearchMatch">action.nextSearchMatch</a>.
        <h3 id="action.increasePageNumber" countable="true">action.increasePageNumber</h3>
        Call this action to increase the page number in the url. It will check for pagination indicators in the webpage to use, then try to increase the port number and finally a fallback to 'p' and 'page' query arguments. If none of these are present, it will increase the first number in the url
        <h3 id="action.decreasePageNumber" countable="true">action.decreasePageNumber</h3>
        Opposite of <a href="#action.increasePageNumber">action.increasePageNumber</a>.
        <h3 id="action.insertAtFirstInput">action.insertAtFirstInput</h3>
        This action will enter <a class="insert" href="#action.toInsertMode">insert mode</a> and focus the first input field on the page. Usually this will be a search field or dropdown. If no input fields are currently visible, this action will not enter <a class="insert" href="#action.toInsertMode">insert mode</a>.
        <h3 id="action.editWithVim">action.editWithVim</h3>
        Open an external editor based on the currently focused input field. This is one of the few actions that is supposed to be called while in <a class="insert" href="#action.toInsertMode">insert mode</a>. The editor that will be opened is configured by the <a href="#vimcommand">vimcommand</a> setting, and can also be set to a different editor if you would like to.
        <h3 id="action.nextSuggestion" countable="true">action.nextSuggestion</h3>
        Move to the next suggestion shown while in <a class="explore" href="#action.toExploreMode">explore mode</a> or <a class="command" href="#action.toCommandMode">command mode</a>. If no suggestion is selected yet, this action will select  the first suggestion. If this action is called while the last suggestion is already focused, no suggestion will be selected and your original text will be restored in the navbar. Opposite of <a href="#action.prevSuggestion">action.prevSuggestion</a>.
        <h3 id="action.prevSuggestion" countable="true">action.prevSuggestion</h3>
        Move to the previous suggestion shown while in <a class="explore" href="#action.toExploreMode">explore mode</a> or <a class="command" href="#action.toCommandMode">command mode</a>. If no suggestion is selected yet, this action will select the last suggestion. If this action is called while the first suggestion is already focused, no suggestion will be selected and your original text will be restored in the navbar. Opposite of <a href="#action.nextSuggestion">action.nextSuggestion</a>.
        <h3 id="action.commandHistoryPrevious" countable="true">action.commandHistoryPrevious</h3>
        Go back to previously executed commands of this session, by calling this action. Unlike the suggestions, these actions do not wrap back to the first or last when the end of the history is reached. Opposite of <a href="#action.commandHistoryNext">action.commandHistoryNext</a>. This action has no function outside of <a class="command" href="#action.toCommandMode">command mode</a>.
        <h3 id="action.commandHistoryNext" countable="true">action.commandHistoryNext</h3>
        Go forward in history when viewing a previously executed command. If there are no more historic commands, it will restore the text that was typed before going back in history. Opposite of <a href="#action.commandHistoryPrevious">action.commandHistoryPrevious</a>. This action has no function outside of <a class="command" href="#action.toCommandMode">command mode</a>.
        <h3 id="action.toggleFullscreen">action.toggleFullscreen</h3>
        This action toggles the fullscreen state. By default, the gui is configured to automatically hide while fullscreen is active, which can be configured with <a href="#guifullscreennavbar">guifullscreennavbar</a> and <a href="#guifullscreentabbar">guifullscreentabbar</a>.
        <h3 id="action.useEnteredData">action.useEnteredData</h3>
        After entering a search, command or url, use this action to use the entered data. For <a class="explore" href="#action.toExploreMode">explore mode</a>, this will navigate to the page provided, or append the entered text to the <a href="#search">search</a> setting. For <a class="command" href="#action.toCommandMode">command mode</a>, the command will be executed. For <a class="search" href="#action.toSearchMode">search mode</a>, the entered string will be searched for on the current page and matches will be highlighted. This action will always go back the normal mode after it's done.
        <h1 id="license">License</h1>
        Vieb is created by <a href="https://github.com/Jelmerro">Jelmer van Arnhem</a>
        and <a href="https://github.com/Jelmerro/Vieb/graphs/contributors">contributors</a>.
        The source files contain the license headers with the individual authors.
        You can copy or modify the code/program under the terms of the GPL3.0 or higher.
        For more information and legal terms see the
        <a href="https://github.com/Jelmerro/Vieb/blob/master/LICENSE">LICENSE</a>.
        All the links in this paragraph connect to some part of the
        <a href="https://github.com/Jelmerro/Vieb">github repo</a>.
        Vieb also uses third-party libraries, which are covered by different licenses.
        See the mentions in the chapter below for links and other info.
        <h1 id="mentions">Mentions</h1>
        These projects have been an essential part in making Vieb what it is today.
        <ul>
            <li>
                <a href="https://github.com/vim/vim">Vim</a>
                for being such a fantastic editor and an inspiration for Vieb
            </li>
            <li>
                <a href="https://github.com/electron/electron">Electron</a>
                is used to browse, display and interact with websites
            </li>
            <li>
                <a href="https://github.com/eslint/eslint">Eslint</a>
                is used to write consistently styled code for Vieb
            </li>
            <li>
                <a href="https://github.com/electron-userland/electron-builder">Electron builder</a>
                is used to provide users with executable builds
            </li>
            <li>
                <a href="https://github.com/cliqz-oss/adblocker">Cliqz adblocker</a>
                is used to block ads and trackers when browsing
            </li>
            <li>
                <a href="https://github.com/easylist/easylist">Easylist</a>
                is also used to block ads and trackers when browsing
            </li>
            <li>
                <a href="https://github.com/isaacs/rimraf">Rimraf</a>
                is used to recursively delete folders such as cache
            </li>
            <li>
                <a href="https://github.com/sindresorhus/is-svg">is-svg</a>
                is used to detect SVG images that are used as favicons
            </li>
            <li>
                <a href="https://github.com/darkreader/darkreader">Darkreader</a>
                can be enabled to display all visited websites in a dark theme
            </li>
        </ul>
        Thanks to all the people involved for making Vieb possible.
    </main>
</body>
</html><|MERGE_RESOLUTION|>--- conflicted
+++ resolved
@@ -671,8 +671,7 @@
             <li><span class="url-suggest">suggestion</span> - This will appear when you have selected a suggestion from the list, which will result in direct navigation to the selected suggestion</li>
         </ul>
         The search setting must be set to a valid url. Your search will be encoded and pasted at the end of the url, unless you specify "%s" somewhere in your search url, in which case the "%s" part will be replaced with your search. To make a web search, call <a href="#action.useEnteredData">action.useEnteredData</a> after entering your search in <a class="explore" href="#action.toExploreMode">explore mode</a>. If you want to use a light theme for you searches, you could switch the "kae=d" part of the search setting to "kae=g". For more information about these search settings, see the <a href="https://duckduckgo.com/settings" target="_blank">DuckDuckGo settings page</a>. Of course it's also possible to use a completely different search engine, switching between them can also be simplified with <a href="#customcommands">custom commands</a>. For example, to switch to the light version of DuckDuckGo in combination with switching to Vieb's light colorscheme, you can so something like this:
-<<<<<<< HEAD
-        <div class="command-block">command! light <:colorscheme light><:set search=https://duckduckgo.com/?kae=g&q=%s></div>
+        <div class="command-block">command! light &lt;:colorscheme light&gt;&lt;:set search=https://duckduckgo.com/?kae=g&q=%s&gt;</div>
         <h3 id="searchwords">searchwords</h3>
         A list-like setting to optionally define a series of searchwords, which can be used to perform searches when in Explore mode. This is equivalent to the "Keyword Search" or "Smart Keywords" features in other browsers.
         Example:
@@ -681,9 +680,6 @@
         </div>
         Entering <a class="explore" href="#action.toExploreMode">explore mode</a> and typing 'yt [some query]' will visit the YouTube search results page for that query, and 'imdb [some query]' will search IMDB.com.
         Searchwords must be one word with only letters, and the URL must contain a "%s", which will be replaced by the typed query.
-=======
-        <div class="command-block">command! light &lt;:colorscheme light&gt;&lt;:set search=https://duckduckgo.com/?kae=g&q=%s&gt;</div>
->>>>>>> 186f6275
         <h3 id="showcmd">showcmd</h3>
         Toggle for showing the history of recently pressed keys in the top-right corner. The keys are reset when no more mappings exist that start with the currently pressed keys. The showcmd option also shows the repeat count for normal mode, <a class="pointer" href="#pointer">pointer mode</a> and <a class="visual" href="#pointer">visual mode</a>.
         <h3 id="spell">spell</h3>
