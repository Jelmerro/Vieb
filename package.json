--- conflicted
+++ resolved
@@ -4,7 +4,7 @@
   "description": "Vim Inspired Electron Browser",
   "main": "app/index.js",
   "scripts": {
-    "test": "./test.sh", 
+    "test": "./test.sh",
     "start": "electron app",
     "build": "node build.js",
     "buildall": "node build.js --linux --win --mac",
@@ -23,16 +23,10 @@
   "email": "Jelmerro@users.noreply.github.com",
   "license": "GPL-3.0+",
   "devDependencies": {
-<<<<<<< HEAD
-    "electron": "^8.0.0-beta.5",
-    "electron-builder": "^22.2.0",
+    "electron": "^8.0.0-beta.7",
+    "electron-builder": "^22.3.2",
     "eslint": "^6.8.0",
     "jest": "^24.9.0"
-=======
-    "electron": "^8.0.0-beta.7",
-    "electron-builder": "^22.3.2",
-    "eslint": "^6.8.0"
->>>>>>> 1034c574
   },
   "dependencies": {
     "@cliqz/adblocker-electron": "^1.5.0",
