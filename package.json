{
  "name": "Vieb",
<<<<<<< HEAD
  "version": "2.0.0-dev",
=======
  "version": "1.1.0",
>>>>>>> 884856c0
  "description": "Vim Inspired Electron Browser",
  "main": "app/index.js",
  "scripts": {
    "test": "./test.sh",
    "start": "electron app",
    "build": "node build.js",
    "buildall": "node build.js --linux --win --mac",
    "buildlinux": "node build.js --linux",
    "buildwin": "node build.js --win",
    "buildmac": "node build.js --mac"
  },
  "repository": "https://github.com/Jelmerro/Vieb",
  "homepage": "https://github.com/Jelmerro/Vieb",
  "keywords": [
    "Electron",
    "Browser",
    "Internet"
  ],
  "author": "Jelmer van Arnhem",
  "email": "Jelmerro@users.noreply.github.com",
  "license": "GPL-3.0+",
  "devDependencies": {
<<<<<<< HEAD
    "electron": "^8.0.0",
=======
    "electron": "^8.0.1",
>>>>>>> 884856c0
    "electron-builder": "^22.3.2",
    "eslint": "^6.8.0",
    "jest": "^25.1.0"
  },
  "dependencies": {
<<<<<<< HEAD
    "@cliqz/adblocker-electron": "^1.5.0",
    "rimraf": "^3.0.1"
=======
    "@cliqz/adblocker-electron": "^1.8.6",
    "rimraf": "^3.0.2"
>>>>>>> 884856c0
  }
}<|MERGE_RESOLUTION|>--- conflicted
+++ resolved
@@ -1,10 +1,6 @@
 {
   "name": "Vieb",
-<<<<<<< HEAD
   "version": "2.0.0-dev",
-=======
-  "version": "1.1.0",
->>>>>>> 884856c0
   "description": "Vim Inspired Electron Browser",
   "main": "app/index.js",
   "scripts": {
@@ -27,22 +23,13 @@
   "email": "Jelmerro@users.noreply.github.com",
   "license": "GPL-3.0+",
   "devDependencies": {
-<<<<<<< HEAD
-    "electron": "^8.0.0",
-=======
     "electron": "^8.0.1",
->>>>>>> 884856c0
     "electron-builder": "^22.3.2",
     "eslint": "^6.8.0",
     "jest": "^25.1.0"
   },
   "dependencies": {
-<<<<<<< HEAD
-    "@cliqz/adblocker-electron": "^1.5.0",
-    "rimraf": "^3.0.1"
-=======
     "@cliqz/adblocker-electron": "^1.8.6",
     "rimraf": "^3.0.2"
->>>>>>> 884856c0
   }
 }